lockfileVersion: '6.0'

settings:
  autoInstallPeers: true
  excludeLinksFromLockfile: false

dependencies:
  ethers:
    specifier: ^6.4.0
    version: 6.10.0

devDependencies:
  '@api3/chains':
    specifier: ^4.11.1
    version: 4.11.1(typescript@5.3.3)
  '@api3/commons':
    specifier: ^0.7.1
    version: 0.7.1(eslint@8.57.0)(typescript@5.3.3)
  '@api3/promise-utils':
    specifier: ^0.4.0
    version: 0.4.0
  '@nomicfoundation/hardhat-chai-matchers':
    specifier: ^2.0.6
    version: 2.0.6(@nomicfoundation/hardhat-ethers@3.0.5)(chai@4.4.1)(ethers@6.10.0)(hardhat@2.20.1)
  '@nomicfoundation/hardhat-ethers':
    specifier: ^3.0.5
    version: 3.0.5(ethers@6.10.0)(hardhat@2.20.1)
  '@nomicfoundation/hardhat-network-helpers':
    specifier: ^1.0.10
    version: 1.0.10(hardhat@2.20.1)
  '@nomicfoundation/hardhat-toolbox':
    specifier: ^4.0.0
    version: 4.0.0(@nomicfoundation/hardhat-chai-matchers@2.0.6)(@nomicfoundation/hardhat-ethers@3.0.5)(@nomicfoundation/hardhat-network-helpers@1.0.10)(@nomicfoundation/hardhat-verify@2.0.4)(@typechain/ethers-v6@0.5.1)(@typechain/hardhat@9.1.0)(@types/chai@4.3.12)(@types/mocha@10.0.6)(@types/node@20.11.24)(chai@4.4.1)(ethers@6.10.0)(hardhat-gas-reporter@1.0.10)(hardhat@2.20.1)(solidity-coverage@0.8.10)(ts-node@10.9.2)(typechain@8.3.2)(typescript@5.3.3)
  '@nomicfoundation/hardhat-verify':
    specifier: ^2.0.4
    version: 2.0.4(hardhat@2.20.1)
  '@openzeppelin/merkle-tree':
    specifier: ^1.0.6
    version: 1.0.6
  '@typechain/ethers-v6':
    specifier: ^0.5.1
    version: 0.5.1(ethers@6.10.0)(typechain@8.3.2)(typescript@5.3.3)
  '@typechain/hardhat':
    specifier: ^9.1.0
    version: 9.1.0(@typechain/ethers-v6@0.5.1)(ethers@6.10.0)(hardhat@2.20.1)(typechain@8.3.2)
  '@types/chai':
    specifier: ^4.3.12
    version: 4.3.12
  '@types/mocha':
    specifier: ^10.0.6
    version: 10.0.6
  '@types/node':
    specifier: ^20.11.24
    version: 20.11.24
  '@typescript-eslint/eslint-plugin':
    specifier: ^7.1.0
    version: 7.1.0(@typescript-eslint/parser@7.1.0)(eslint@8.57.0)(typescript@5.3.3)
  '@typescript-eslint/parser':
    specifier: ^7.1.0
    version: 7.1.0(eslint@8.57.0)(typescript@5.3.3)
  chai:
    specifier: ^4.4.1
    version: 4.4.1
  dotenv:
    specifier: ^16.4.5
    version: 16.4.5
  eslint:
    specifier: ^8.57.0
    version: 8.57.0
  glob:
    specifier: ^10.3.10
    version: 10.3.10
  hardhat:
    specifier: ^2.20.1
    version: 2.20.1(ts-node@10.9.2)(typescript@5.3.3)
  hardhat-deploy:
    specifier: ^0.12.1
    version: 0.12.1
  hardhat-gas-reporter:
    specifier: ^1.0.10
    version: 1.0.10(hardhat@2.20.1)
  prettier:
    specifier: ^3.2.5
    version: 3.2.5
  prettier-plugin-solidity:
    specifier: ^1.3.1
    version: 1.3.1(prettier@3.2.5)
  solhint:
    specifier: ^4.1.1
    version: 4.1.1(typescript@5.3.3)
  solidity-coverage:
    specifier: ^0.8.10
    version: 0.8.10(hardhat@2.20.1)
  ts-node:
    specifier: ^10.9.2
    version: 10.9.2(@types/node@20.11.24)(typescript@5.3.3)
  typechain:
    specifier: ^8.3.2
    version: 8.3.2(typescript@5.3.3)
  typescript:
    specifier: ^5.3.3
    version: 5.3.3

packages:

  /@aashutoshrathi/word-wrap@1.2.6:
    resolution: {integrity: sha512-1Yjs2SvM8TflER/OD3cOjhWWOZb58A2t7wpE2S9XfBYTiIl+XFhQG2bjy4Pu1I+EAlCNUzRDYDdFwFYUKvXcIA==}
    engines: {node: '>=0.10.0'}
    dev: true

  /@adraffy/ens-normalize@1.10.0:
    resolution: {integrity: sha512-nA9XHtlAkYfJxY7bce8DcN7eKxWWCWkU+1GR9d+U6MbNpfwQp8TI7vqOsBsMcHoT4mBu2kypKoSKnghEzOOq5Q==}
    dev: true

  /@adraffy/ens-normalize@1.10.1:
    resolution: {integrity: sha512-96Z2IP3mYmF1Xg2cDm8f1gWGf/HUVedQ3FMifV4kG/PQ4yEP51xDtRAEfhVNt5f/uzpNkZHwWQuUcu6D6K+Ekw==}

  /@api3/chains@4.11.1(typescript@5.3.3):
    resolution: {integrity: sha512-+MvzIblSs9nzGNL+VmLb8GTUkeIWqgbCMi+8eBDgYoSkKBNRf7yRHAwG8fPYxgILEeYglRAcObRo0l0Ehhrsdg==}
    dependencies:
      viem: 2.7.18(typescript@5.3.3)(zod@3.22.4)
      zod: 3.22.4
    transitivePeerDependencies:
      - bufferutil
      - typescript
      - utf-8-validate
    dev: true

  /@api3/commons@0.7.1(eslint@8.57.0)(typescript@5.3.3):
    resolution: {integrity: sha512-Cm2OfuLklEffSh2/DFnfyOBpa/JC3mXi4Xx0MUVZU8aqcGkc62bD3CqLXRXHEsxe2IQLg3B4NZhOZeNEWFl0nQ==}
    engines: {node: ^18.14.0 || ^20.10.0, pnpm: ^8.8.0}
    peerDependencies:
      eslint: ^8.50.0
    dependencies:
      '@api3/ois': 2.3.2
      '@api3/promise-utils': 0.4.0
      '@typescript-eslint/eslint-plugin': 6.21.0(@typescript-eslint/parser@6.21.0)(eslint@8.57.0)(typescript@5.3.3)
      '@typescript-eslint/parser': 6.21.0(eslint@8.57.0)(typescript@5.3.3)
      axios: 1.6.7
      dotenv: 16.4.5
      eslint: 8.57.0
      eslint-config-next: 13.5.6(eslint@8.57.0)(typescript@5.3.3)
      eslint-plugin-check-file: 2.7.1(eslint@8.57.0)
      eslint-plugin-cypress: 2.15.1(eslint@8.57.0)
      eslint-plugin-deprecation: 2.0.0(eslint@8.57.0)(typescript@5.3.3)
      eslint-plugin-functional: 6.0.1(eslint@8.57.0)(typescript@5.3.3)
      eslint-plugin-import: 2.29.1(@typescript-eslint/parser@6.21.0)(eslint@8.57.0)
      eslint-plugin-jest: 27.9.0(@typescript-eslint/eslint-plugin@6.21.0)(eslint@8.57.0)(typescript@5.3.3)
      eslint-plugin-jest-formatting: 3.1.0(eslint@8.57.0)
      eslint-plugin-lodash: 7.4.0(eslint@8.57.0)
      eslint-plugin-no-only-tests: 3.1.0
      eslint-plugin-promise: 6.1.1(eslint@8.57.0)
      eslint-plugin-react: 7.33.2(eslint@8.57.0)
      eslint-plugin-react-hooks: 4.6.0(eslint@8.57.0)
      eslint-plugin-unicorn: 48.0.1(eslint@8.57.0)
      ethers: 5.7.2
      lodash: 4.17.21
      winston: 3.11.0
      winston-console-format: 1.0.8
      zod: 3.22.4
    transitivePeerDependencies:
      - bufferutil
      - debug
      - eslint-import-resolver-typescript
      - eslint-import-resolver-webpack
      - jest
      - supports-color
      - typescript
      - utf-8-validate
    dev: true

  /@api3/ois@2.3.2:
    resolution: {integrity: sha512-hYQCbCAtWMGKV+pECRY5tbfCSOcheeo9s6wtrhn1dOWw151VeG0sKG3VbBEsyA6cvSaldewBWY3t/JGaupdThg==}
    dependencies:
      lodash: 4.17.21
      zod: 3.22.4
    dev: true

  /@api3/promise-utils@0.4.0:
    resolution: {integrity: sha512-+8fcNjjQeQAuuSXFwu8PMZcYzjwjDiGYcMUfAQ0lpREb1zHonwWZ2N0B9h/g1cvWzg9YhElbeb/SyhCrNm+b/A==}
    dev: true

  /@babel/code-frame@7.23.5:
    resolution: {integrity: sha512-CgH3s1a96LipHCmSUmYFPwY7MNx8C3avkq7i4Wl3cfa662ldtUe4VM1TPXX70pfmrlWTb6jLqTYrZyT2ZTJBgA==}
    engines: {node: '>=6.9.0'}
    dependencies:
      '@babel/highlight': 7.23.4
      chalk: 2.4.2
    dev: true

  /@babel/helper-validator-identifier@7.22.20:
    resolution: {integrity: sha512-Y4OZ+ytlatR8AI+8KZfKuL5urKp7qey08ha31L8b3BwewJAoJamTzyvxPR/5D+KkdJCGPq/+8TukHBlY10FX9A==}
    engines: {node: '>=6.9.0'}
    dev: true

  /@babel/highlight@7.23.4:
    resolution: {integrity: sha512-acGdbYSfp2WheJoJm/EBBBLh/ID8KDc64ISZ9DYtBmC8/Q204PZJLHyzeB5qMzJ5trcOkybd78M4x2KWsUq++A==}
    engines: {node: '>=6.9.0'}
    dependencies:
      '@babel/helper-validator-identifier': 7.22.20
      chalk: 2.4.2
      js-tokens: 4.0.0
    dev: true

  /@babel/runtime@7.24.0:
    resolution: {integrity: sha512-Chk32uHMg6TnQdvw2e9IlqPpFX/6NLuK0Ys2PqLb7/gL5uFn9mXvK715FGLlOLQrcO4qIkNHkvPGktzzXexsFw==}
    engines: {node: '>=6.9.0'}
    dependencies:
      regenerator-runtime: 0.14.1
    dev: true

  /@colors/colors@1.6.0:
    resolution: {integrity: sha512-Ir+AOibqzrIsL6ajt3Rz3LskB7OiMVHqltZmspbW/TJuTVuyOMirVqAkjfY6JISiLHgyNqicAC8AyHHGzNd/dA==}
    engines: {node: '>=0.1.90'}
    dev: true

  /@cspotcode/source-map-support@0.8.1:
    resolution: {integrity: sha512-IchNf6dN4tHoMFIn/7OE8LWZ19Y6q/67Bmf6vnGREv8RSbBVb9LPJxEcnwrcwX6ixSvaiGoomAUvu4YSxXrVgw==}
    engines: {node: '>=12'}
    dependencies:
      '@jridgewell/trace-mapping': 0.3.9
    dev: true

  /@dabh/diagnostics@2.0.3:
    resolution: {integrity: sha512-hrlQOIi7hAfzsMqlGSFyVucrx38O+j6wiGOf//H2ecvIEqYN4ADBSS2iLMh5UFyDunCNniUIPk/q3riFv45xRA==}
    dependencies:
      colorspace: 1.1.4
      enabled: 2.0.0
      kuler: 2.0.0
    dev: true

  /@eslint-community/eslint-utils@4.4.0(eslint@8.57.0):
    resolution: {integrity: sha512-1/sA4dwrzBAyeUoQ6oxahHKmrZvsnLCg4RfxW3ZFGGmQkSNQPFNLV9CUEFQP1x9EYXHTo5p6xdhZM1Ne9p/AfA==}
    engines: {node: ^12.22.0 || ^14.17.0 || >=16.0.0}
    peerDependencies:
      eslint: ^6.0.0 || ^7.0.0 || >=8.0.0
    dependencies:
      eslint: 8.57.0
      eslint-visitor-keys: 3.4.3
    dev: true

  /@eslint-community/regexpp@4.10.0:
    resolution: {integrity: sha512-Cu96Sd2By9mCNTx2iyKOmq10v22jUVQv0lQnlGNy16oE9589yE+QADPbrMGCkA51cKZSg3Pu/aTJVTGfL/qjUA==}
    engines: {node: ^12.0.0 || ^14.0.0 || >=16.0.0}
    dev: true

  /@eslint/eslintrc@2.1.4:
    resolution: {integrity: sha512-269Z39MS6wVJtsoUl10L60WdkhJVdPG24Q4eZTH3nnF6lpvSShEK3wQjDX9JRWAUPvPh7COouPpU9IrqaZFvtQ==}
    engines: {node: ^12.22.0 || ^14.17.0 || >=16.0.0}
    dependencies:
      ajv: 6.12.6
      debug: 4.3.4(supports-color@8.1.1)
      espree: 9.6.1
      globals: 13.24.0
      ignore: 5.3.1
      import-fresh: 3.3.0
      js-yaml: 4.1.0
      minimatch: 3.1.2
      strip-json-comments: 3.1.1
    transitivePeerDependencies:
      - supports-color
    dev: true

  /@eslint/js@8.57.0:
    resolution: {integrity: sha512-Ys+3g2TaW7gADOJzPt83SJtCDhMjndcDMFVQ/Tj9iA1BfJzFKD9mAUXT3OenpuPHbI6P/myECxRJrofUsDx/5g==}
    engines: {node: ^12.22.0 || ^14.17.0 || >=16.0.0}
    dev: true

  /@ethereumjs/rlp@4.0.1:
    resolution: {integrity: sha512-tqsQiBQDQdmPWE1xkkBq4rlSW5QZpLOUJ5RJh2/9fug+q9tnUhuZoVLk7s0scUIKTOzEtR72DFBXI4WiZcMpvw==}
    engines: {node: '>=14'}
    hasBin: true
    dev: true

  /@ethereumjs/util@8.1.0:
    resolution: {integrity: sha512-zQ0IqbdX8FZ9aw11vP+dZkKDkS+kgIvQPHnSAXzP9pLu+Rfu3D3XEeLbicvoXJTYnhZiPmsZUxgdzXwNKxRPbA==}
    engines: {node: '>=14'}
    dependencies:
      '@ethereumjs/rlp': 4.0.1
      ethereum-cryptography: 2.1.3
      micro-ftch: 0.3.1
    dev: true

  /@ethersproject/abi@5.7.0:
    resolution: {integrity: sha512-351ktp42TiRcYB3H1OP8yajPeAQstMW/yCFokj/AthP9bLHzQFPlOrxOcwYEDkUAICmOHljvN4K39OMTMUa9RA==}
    dependencies:
      '@ethersproject/address': 5.7.0
      '@ethersproject/bignumber': 5.7.0
      '@ethersproject/bytes': 5.7.0
      '@ethersproject/constants': 5.7.0
      '@ethersproject/hash': 5.7.0
      '@ethersproject/keccak256': 5.7.0
      '@ethersproject/logger': 5.7.0
      '@ethersproject/properties': 5.7.0
      '@ethersproject/strings': 5.7.0
    dev: true

  /@ethersproject/abstract-provider@5.7.0:
    resolution: {integrity: sha512-R41c9UkchKCpAqStMYUpdunjo3pkEvZC3FAwZn5S5MGbXoMQOHIdHItezTETxAO5bevtMApSyEhn9+CHcDsWBw==}
    dependencies:
      '@ethersproject/bignumber': 5.7.0
      '@ethersproject/bytes': 5.7.0
      '@ethersproject/logger': 5.7.0
      '@ethersproject/networks': 5.7.1
      '@ethersproject/properties': 5.7.0
      '@ethersproject/transactions': 5.7.0
      '@ethersproject/web': 5.7.1
    dev: true

  /@ethersproject/abstract-signer@5.7.0:
    resolution: {integrity: sha512-a16V8bq1/Cz+TGCkE2OPMTOUDLS3grCpdjoJCYNnVBbdYEMSgKrU0+B90s8b6H+ByYTBZN7a3g76jdIJi7UfKQ==}
    dependencies:
      '@ethersproject/abstract-provider': 5.7.0
      '@ethersproject/bignumber': 5.7.0
      '@ethersproject/bytes': 5.7.0
      '@ethersproject/logger': 5.7.0
      '@ethersproject/properties': 5.7.0
    dev: true

  /@ethersproject/address@5.7.0:
    resolution: {integrity: sha512-9wYhYt7aghVGo758POM5nqcOMaE168Q6aRLJZwUmiqSrAungkG74gSSeKEIR7ukixesdRZGPgVqme6vmxs1fkA==}
    dependencies:
      '@ethersproject/bignumber': 5.7.0
      '@ethersproject/bytes': 5.7.0
      '@ethersproject/keccak256': 5.7.0
      '@ethersproject/logger': 5.7.0
      '@ethersproject/rlp': 5.7.0
    dev: true

  /@ethersproject/base64@5.7.0:
    resolution: {integrity: sha512-Dr8tcHt2mEbsZr/mwTPIQAf3Ai0Bks/7gTw9dSqk1mQvhW3XvRlmDJr/4n+wg1JmCl16NZue17CDh8xb/vZ0sQ==}
    dependencies:
      '@ethersproject/bytes': 5.7.0
    dev: true

  /@ethersproject/basex@5.7.0:
    resolution: {integrity: sha512-ywlh43GwZLv2Voc2gQVTKBoVQ1mti3d8HK5aMxsfu/nRDnMmNqaSJ3r3n85HBByT8OpoY96SXM1FogC533T4zw==}
    dependencies:
      '@ethersproject/bytes': 5.7.0
      '@ethersproject/properties': 5.7.0
    dev: true

  /@ethersproject/bignumber@5.7.0:
    resolution: {integrity: sha512-n1CAdIHRWjSucQO3MC1zPSVgV/6dy/fjL9pMrPP9peL+QxEg9wOsVqwD4+818B6LUEtaXzVHQiuivzRoxPxUGw==}
    dependencies:
      '@ethersproject/bytes': 5.7.0
      '@ethersproject/logger': 5.7.0
      bn.js: 5.2.1
    dev: true

  /@ethersproject/bytes@5.7.0:
    resolution: {integrity: sha512-nsbxwgFXWh9NyYWo+U8atvmMsSdKJprTcICAkvbBffT75qDocbuggBU0SJiVK2MuTrp0q+xvLkTnGMPK1+uA9A==}
    dependencies:
      '@ethersproject/logger': 5.7.0
    dev: true

  /@ethersproject/constants@5.7.0:
    resolution: {integrity: sha512-DHI+y5dBNvkpYUMiRQyxRBYBefZkJfo70VUkUAsRjcPs47muV9evftfZ0PJVCXYbAiCgght0DtcF9srFQmIgWA==}
    dependencies:
      '@ethersproject/bignumber': 5.7.0
    dev: true

  /@ethersproject/contracts@5.7.0:
    resolution: {integrity: sha512-5GJbzEU3X+d33CdfPhcyS+z8MzsTrBGk/sc+G+59+tPa9yFkl6HQ9D6L0QMgNTA9q8dT0XKxxkyp883XsQvbbg==}
    dependencies:
      '@ethersproject/abi': 5.7.0
      '@ethersproject/abstract-provider': 5.7.0
      '@ethersproject/abstract-signer': 5.7.0
      '@ethersproject/address': 5.7.0
      '@ethersproject/bignumber': 5.7.0
      '@ethersproject/bytes': 5.7.0
      '@ethersproject/constants': 5.7.0
      '@ethersproject/logger': 5.7.0
      '@ethersproject/properties': 5.7.0
      '@ethersproject/transactions': 5.7.0
    dev: true

  /@ethersproject/hash@5.7.0:
    resolution: {integrity: sha512-qX5WrQfnah1EFnO5zJv1v46a8HW0+E5xuBBDTwMFZLuVTx0tbU2kkx15NqdjxecrLGatQN9FGQKpb1FKdHCt+g==}
    dependencies:
      '@ethersproject/abstract-signer': 5.7.0
      '@ethersproject/address': 5.7.0
      '@ethersproject/base64': 5.7.0
      '@ethersproject/bignumber': 5.7.0
      '@ethersproject/bytes': 5.7.0
      '@ethersproject/keccak256': 5.7.0
      '@ethersproject/logger': 5.7.0
      '@ethersproject/properties': 5.7.0
      '@ethersproject/strings': 5.7.0
    dev: true

  /@ethersproject/hdnode@5.7.0:
    resolution: {integrity: sha512-OmyYo9EENBPPf4ERhR7oj6uAtUAhYGqOnIS+jE5pTXvdKBS99ikzq1E7Iv0ZQZ5V36Lqx1qZLeak0Ra16qpeOg==}
    dependencies:
      '@ethersproject/abstract-signer': 5.7.0
      '@ethersproject/basex': 5.7.0
      '@ethersproject/bignumber': 5.7.0
      '@ethersproject/bytes': 5.7.0
      '@ethersproject/logger': 5.7.0
      '@ethersproject/pbkdf2': 5.7.0
      '@ethersproject/properties': 5.7.0
      '@ethersproject/sha2': 5.7.0
      '@ethersproject/signing-key': 5.7.0
      '@ethersproject/strings': 5.7.0
      '@ethersproject/transactions': 5.7.0
      '@ethersproject/wordlists': 5.7.0
    dev: true

  /@ethersproject/json-wallets@5.7.0:
    resolution: {integrity: sha512-8oee5Xgu6+RKgJTkvEMl2wDgSPSAQ9MB/3JYjFV9jlKvcYHUXZC+cQp0njgmxdHkYWn8s6/IqIZYm0YWCjO/0g==}
    dependencies:
      '@ethersproject/abstract-signer': 5.7.0
      '@ethersproject/address': 5.7.0
      '@ethersproject/bytes': 5.7.0
      '@ethersproject/hdnode': 5.7.0
      '@ethersproject/keccak256': 5.7.0
      '@ethersproject/logger': 5.7.0
      '@ethersproject/pbkdf2': 5.7.0
      '@ethersproject/properties': 5.7.0
      '@ethersproject/random': 5.7.0
      '@ethersproject/strings': 5.7.0
      '@ethersproject/transactions': 5.7.0
      aes-js: 3.0.0
      scrypt-js: 3.0.1
    dev: true

  /@ethersproject/keccak256@5.7.0:
    resolution: {integrity: sha512-2UcPboeL/iW+pSg6vZ6ydF8tCnv3Iu/8tUmLLzWWGzxWKFFqOBQFLo6uLUv6BDrLgCDfN28RJ/wtByx+jZ4KBg==}
    dependencies:
      '@ethersproject/bytes': 5.7.0
      js-sha3: 0.8.0
    dev: true

  /@ethersproject/logger@5.7.0:
    resolution: {integrity: sha512-0odtFdXu/XHtjQXJYA3u9G0G8btm0ND5Cu8M7i5vhEcE8/HmF4Lbdqanwyv4uQTr2tx6b7fQRmgLrsnpQlmnig==}
    dev: true

  /@ethersproject/networks@5.7.1:
    resolution: {integrity: sha512-n/MufjFYv3yFcUyfhnXotyDlNdFb7onmkSy8aQERi2PjNcnWQ66xXxa3XlS8nCcA8aJKJjIIMNJTC7tu80GwpQ==}
    dependencies:
      '@ethersproject/logger': 5.7.0
    dev: true

  /@ethersproject/pbkdf2@5.7.0:
    resolution: {integrity: sha512-oR/dBRZR6GTyaofd86DehG72hY6NpAjhabkhxgr3X2FpJtJuodEl2auADWBZfhDHgVCbu3/H/Ocq2uC6dpNjjw==}
    dependencies:
      '@ethersproject/bytes': 5.7.0
      '@ethersproject/sha2': 5.7.0
    dev: true

  /@ethersproject/properties@5.7.0:
    resolution: {integrity: sha512-J87jy8suntrAkIZtecpxEPxY//szqr1mlBaYlQ0r4RCaiD2hjheqF9s1LVE8vVuJCXisjIP+JgtK/Do54ej4Sw==}
    dependencies:
      '@ethersproject/logger': 5.7.0
    dev: true

  /@ethersproject/providers@5.7.2:
    resolution: {integrity: sha512-g34EWZ1WWAVgr4aptGlVBF8mhl3VWjv+8hoAnzStu8Ah22VHBsuGzP17eb6xDVRzw895G4W7vvx60lFFur/1Rg==}
    dependencies:
      '@ethersproject/abstract-provider': 5.7.0
      '@ethersproject/abstract-signer': 5.7.0
      '@ethersproject/address': 5.7.0
      '@ethersproject/base64': 5.7.0
      '@ethersproject/basex': 5.7.0
      '@ethersproject/bignumber': 5.7.0
      '@ethersproject/bytes': 5.7.0
      '@ethersproject/constants': 5.7.0
      '@ethersproject/hash': 5.7.0
      '@ethersproject/logger': 5.7.0
      '@ethersproject/networks': 5.7.1
      '@ethersproject/properties': 5.7.0
      '@ethersproject/random': 5.7.0
      '@ethersproject/rlp': 5.7.0
      '@ethersproject/sha2': 5.7.0
      '@ethersproject/strings': 5.7.0
      '@ethersproject/transactions': 5.7.0
      '@ethersproject/web': 5.7.1
      bech32: 1.1.4
      ws: 7.4.6
    transitivePeerDependencies:
      - bufferutil
      - utf-8-validate
    dev: true

  /@ethersproject/random@5.7.0:
    resolution: {integrity: sha512-19WjScqRA8IIeWclFme75VMXSBvi4e6InrUNuaR4s5pTF2qNhcGdCUwdxUVGtDDqC00sDLCO93jPQoDUH4HVmQ==}
    dependencies:
      '@ethersproject/bytes': 5.7.0
      '@ethersproject/logger': 5.7.0
    dev: true

  /@ethersproject/rlp@5.7.0:
    resolution: {integrity: sha512-rBxzX2vK8mVF7b0Tol44t5Tb8gomOHkj5guL+HhzQ1yBh/ydjGnpw6at+X6Iw0Kp3OzzzkcKp8N9r0W4kYSs9w==}
    dependencies:
      '@ethersproject/bytes': 5.7.0
      '@ethersproject/logger': 5.7.0
    dev: true

  /@ethersproject/sha2@5.7.0:
    resolution: {integrity: sha512-gKlH42riwb3KYp0reLsFTokByAKoJdgFCwI+CCiX/k+Jm2mbNs6oOaCjYQSlI1+XBVejwH2KrmCbMAT/GnRDQw==}
    dependencies:
      '@ethersproject/bytes': 5.7.0
      '@ethersproject/logger': 5.7.0
      hash.js: 1.1.7
    dev: true

  /@ethersproject/signing-key@5.7.0:
    resolution: {integrity: sha512-MZdy2nL3wO0u7gkB4nA/pEf8lu1TlFswPNmy8AiYkfKTdO6eXBJyUdmHO/ehm/htHw9K/qF8ujnTyUAD+Ry54Q==}
    dependencies:
      '@ethersproject/bytes': 5.7.0
      '@ethersproject/logger': 5.7.0
      '@ethersproject/properties': 5.7.0
      bn.js: 5.2.1
      elliptic: 6.5.4
      hash.js: 1.1.7
    dev: true

  /@ethersproject/solidity@5.7.0:
    resolution: {integrity: sha512-HmabMd2Dt/raavyaGukF4XxizWKhKQ24DoLtdNbBmNKUOPqwjsKQSdV9GQtj9CBEea9DlzETlVER1gYeXXBGaA==}
    dependencies:
      '@ethersproject/bignumber': 5.7.0
      '@ethersproject/bytes': 5.7.0
      '@ethersproject/keccak256': 5.7.0
      '@ethersproject/logger': 5.7.0
      '@ethersproject/sha2': 5.7.0
      '@ethersproject/strings': 5.7.0
    dev: true

  /@ethersproject/strings@5.7.0:
    resolution: {integrity: sha512-/9nu+lj0YswRNSH0NXYqrh8775XNyEdUQAuf3f+SmOrnVewcJ5SBNAjF7lpgehKi4abvNNXyf+HX86czCdJ8Mg==}
    dependencies:
      '@ethersproject/bytes': 5.7.0
      '@ethersproject/constants': 5.7.0
      '@ethersproject/logger': 5.7.0
    dev: true

  /@ethersproject/transactions@5.7.0:
    resolution: {integrity: sha512-kmcNicCp1lp8qanMTC3RIikGgoJ80ztTyvtsFvCYpSCfkjhD0jZ2LOrnbcuxuToLIUYYf+4XwD1rP+B/erDIhQ==}
    dependencies:
      '@ethersproject/address': 5.7.0
      '@ethersproject/bignumber': 5.7.0
      '@ethersproject/bytes': 5.7.0
      '@ethersproject/constants': 5.7.0
      '@ethersproject/keccak256': 5.7.0
      '@ethersproject/logger': 5.7.0
      '@ethersproject/properties': 5.7.0
      '@ethersproject/rlp': 5.7.0
      '@ethersproject/signing-key': 5.7.0
    dev: true

  /@ethersproject/units@5.7.0:
    resolution: {integrity: sha512-pD3xLMy3SJu9kG5xDGI7+xhTEmGXlEqXU4OfNapmfnxLVY4EMSSRp7j1k7eezutBPH7RBN/7QPnwR7hzNlEFeg==}
    dependencies:
      '@ethersproject/bignumber': 5.7.0
      '@ethersproject/constants': 5.7.0
      '@ethersproject/logger': 5.7.0
    dev: true

  /@ethersproject/wallet@5.7.0:
    resolution: {integrity: sha512-MhmXlJXEJFBFVKrDLB4ZdDzxcBxQ3rLyCkhNqVu3CDYvR97E+8r01UgrI+TI99Le+aYm/in/0vp86guJuM7FCA==}
    dependencies:
      '@ethersproject/abstract-provider': 5.7.0
      '@ethersproject/abstract-signer': 5.7.0
      '@ethersproject/address': 5.7.0
      '@ethersproject/bignumber': 5.7.0
      '@ethersproject/bytes': 5.7.0
      '@ethersproject/hash': 5.7.0
      '@ethersproject/hdnode': 5.7.0
      '@ethersproject/json-wallets': 5.7.0
      '@ethersproject/keccak256': 5.7.0
      '@ethersproject/logger': 5.7.0
      '@ethersproject/properties': 5.7.0
      '@ethersproject/random': 5.7.0
      '@ethersproject/signing-key': 5.7.0
      '@ethersproject/transactions': 5.7.0
      '@ethersproject/wordlists': 5.7.0
    dev: true

  /@ethersproject/web@5.7.1:
    resolution: {integrity: sha512-Gueu8lSvyjBWL4cYsWsjh6MtMwM0+H4HvqFPZfB6dV8ctbP9zFAO73VG1cMWae0FLPCtz0peKPpZY8/ugJJX2w==}
    dependencies:
      '@ethersproject/base64': 5.7.0
      '@ethersproject/bytes': 5.7.0
      '@ethersproject/logger': 5.7.0
      '@ethersproject/properties': 5.7.0
      '@ethersproject/strings': 5.7.0
    dev: true

  /@ethersproject/wordlists@5.7.0:
    resolution: {integrity: sha512-S2TFNJNfHWVHNE6cNDjbVlZ6MgE17MIxMbMg2zv3wn+3XSJGosL1m9ZVv3GXCf/2ymSsQ+hRI5IzoMJTG6aoVA==}
    dependencies:
      '@ethersproject/bytes': 5.7.0
      '@ethersproject/hash': 5.7.0
      '@ethersproject/logger': 5.7.0
      '@ethersproject/properties': 5.7.0
      '@ethersproject/strings': 5.7.0
    dev: true

  /@fastify/busboy@2.1.1:
    resolution: {integrity: sha512-vBZP4NlzfOlerQTnba4aqZoMhE/a9HY7HRqoOPaETQcSQuWEIyZMHGfVu6w9wGtGK5fED5qRs2DteVCjOH60sA==}
    engines: {node: '>=14'}
    dev: true

  /@humanwhocodes/config-array@0.11.14:
    resolution: {integrity: sha512-3T8LkOmg45BV5FICb15QQMsyUSWrQ8AygVfC7ZG32zOalnqrilm018ZVCw0eapXux8FtA33q8PSRSstjee3jSg==}
    engines: {node: '>=10.10.0'}
    dependencies:
      '@humanwhocodes/object-schema': 2.0.2
      debug: 4.3.4(supports-color@8.1.1)
      minimatch: 3.1.2
    transitivePeerDependencies:
      - supports-color
    dev: true

  /@humanwhocodes/module-importer@1.0.1:
    resolution: {integrity: sha512-bxveV4V8v5Yb4ncFTT3rPSgZBOpCkjfK0y4oVVVJwIuDVBRMDXrPyXRL988i5ap9m9bnyEEjWfm5WkBmtffLfA==}
    engines: {node: '>=12.22'}
    dev: true

  /@humanwhocodes/object-schema@2.0.2:
    resolution: {integrity: sha512-6EwiSjwWYP7pTckG6I5eyFANjPhmPjUX9JRLUSfNPC7FX7zK9gyZAfUEaECL6ALTpGX5AjnBq3C9XmVWPitNpw==}
    dev: true

  /@isaacs/cliui@8.0.2:
    resolution: {integrity: sha512-O8jcjabXaleOG9DQ0+ARXWZBTfnP4WNAqzuiJK7ll44AmxGKv/J2M4TPjxjY3znBCfvBXFzucm1twdyFybFqEA==}
    engines: {node: '>=12'}
    dependencies:
      string-width: 5.1.2
      string-width-cjs: /string-width@4.2.3
      strip-ansi: 7.1.0
      strip-ansi-cjs: /strip-ansi@6.0.1
      wrap-ansi: 8.1.0
      wrap-ansi-cjs: /wrap-ansi@7.0.0
    dev: true

  /@jridgewell/resolve-uri@3.1.2:
    resolution: {integrity: sha512-bRISgCIjP20/tbWSPWMEi54QVPRZExkuD9lJL+UIxUKtwVJA8wW1Trb1jMs1RFXo1CBTNZ/5hpC9QvmKWdopKw==}
    engines: {node: '>=6.0.0'}
    dev: true

  /@jridgewell/sourcemap-codec@1.4.15:
    resolution: {integrity: sha512-eF2rxCRulEKXHTRiDrDy6erMYWqNw4LPdQ8UQA4huuxaQsVeRPFl2oM8oDGxMFhJUWZf9McpLtJasDDZb/Bpeg==}
    dev: true

  /@jridgewell/trace-mapping@0.3.9:
    resolution: {integrity: sha512-3Belt6tdc8bPgAtbcmdtNJlirVoTmEb5e2gC94PnkwEW9jI6CAHUeoG85tjWP5WquqfavoMtMwiG4P926ZKKuQ==}
    dependencies:
      '@jridgewell/resolve-uri': 3.1.2
      '@jridgewell/sourcemap-codec': 1.4.15
    dev: true

  /@metamask/eth-sig-util@4.0.1:
    resolution: {integrity: sha512-tghyZKLHZjcdlDqCA3gNZmLeR0XvOE9U1qoQO9ohyAZT6Pya+H9vkBPcsyXytmYLNgVoin7CKCmweo/R43V+tQ==}
    engines: {node: '>=12.0.0'}
    dependencies:
      ethereumjs-abi: 0.6.8
      ethereumjs-util: 6.2.1
      ethjs-util: 0.1.6
      tweetnacl: 1.0.3
      tweetnacl-util: 0.15.1
    dev: true

  /@next/eslint-plugin-next@13.5.6:
    resolution: {integrity: sha512-ng7pU/DDsxPgT6ZPvuprxrkeew3XaRf4LAT4FabaEO/hAbvVx4P7wqnqdbTdDn1kgTvsI4tpIgT4Awn/m0bGbg==}
    dependencies:
      glob: 7.1.7
    dev: true

  /@noble/curves@1.2.0:
    resolution: {integrity: sha512-oYclrNgRaM9SsBUBVbb8M6DTV7ZHRTKugureoYEncY5c65HOmRzvSiTE3y5CYaPYJA/GVkrhXEoF0M3Ya9PMnw==}
    dependencies:
      '@noble/hashes': 1.3.2

  /@noble/curves@1.3.0:
    resolution: {integrity: sha512-t01iSXPuN+Eqzb4eBX0S5oubSqXbK/xXa1Ne18Hj8f9pStxztHCE2gfboSp/dZRLSqfuLpRK2nDXDK+W9puocA==}
    dependencies:
      '@noble/hashes': 1.3.3
    dev: true

  /@noble/hashes@1.2.0:
    resolution: {integrity: sha512-FZfhjEDbT5GRswV3C6uvLPHMiVD6lQBmpoX5+eSiPaMTXte/IKqI5dykDxzZB/WBeK/CDuQRBWarPdi3FNY2zQ==}
    dev: true

  /@noble/hashes@1.3.2:
    resolution: {integrity: sha512-MVC8EAQp7MvEcm30KWENFjgR+Mkmf+D189XJTkFIlwohU5hcBbn1ZkKq7KVTi2Hme3PMGF390DaL52beVrIihQ==}
    engines: {node: '>= 16'}

  /@noble/hashes@1.3.3:
    resolution: {integrity: sha512-V7/fPHgl+jsVPXqqeOzT8egNj2iBIVt+ECeMMG8TdcnTikP3oaBtUVqpT/gYCR68aEBJSF+XbYUxStjbFMqIIA==}
    engines: {node: '>= 16'}
    dev: true

  /@noble/secp256k1@1.7.1:
    resolution: {integrity: sha512-hOUk6AyBFmqVrv7k5WAw/LpszxVbj9gGN4JRkIX52fdFAj1UA61KXmZDvqVEm+pOyec3+fIeZB02LYa/pWOArw==}
    dev: true

  /@nodelib/fs.scandir@2.1.5:
    resolution: {integrity: sha512-vq24Bq3ym5HEQm2NKCr3yXDwjc7vTsEThRDnkp2DK9p1uqLR+DHurm/NOTo0KG7HYHU7eppKZj3MyqYuMBf62g==}
    engines: {node: '>= 8'}
    dependencies:
      '@nodelib/fs.stat': 2.0.5
      run-parallel: 1.2.0
    dev: true

  /@nodelib/fs.stat@2.0.5:
    resolution: {integrity: sha512-RkhPPp2zrqDAQA/2jNhnztcPAlv64XdhIp7a7454A5ovI7Bukxgt7MX7udwAu3zg1DcpPU0rz3VV1SeaqvY4+A==}
    engines: {node: '>= 8'}
    dev: true

  /@nodelib/fs.walk@1.2.8:
    resolution: {integrity: sha512-oGB+UxlgWcgQkgwo8GcEGwemoTFt3FIO9ababBmaGwXIoBKZ+GTy0pP185beGg7Llih/NSHSV2XAs1lnznocSg==}
    engines: {node: '>= 8'}
    dependencies:
      '@nodelib/fs.scandir': 2.1.5
      fastq: 1.17.1
    dev: true

  /@nomicfoundation/ethereumjs-block@5.0.4:
    resolution: {integrity: sha512-AcyacJ9eX/uPEvqsPiB+WO1ymE+kyH48qGGiGV+YTojdtas8itUTW5dehDSOXEEItWGbbzEJ4PRqnQZlWaPvDw==}
    engines: {node: '>=18'}
    dependencies:
      '@nomicfoundation/ethereumjs-common': 4.0.4
      '@nomicfoundation/ethereumjs-rlp': 5.0.4
      '@nomicfoundation/ethereumjs-trie': 6.0.4
      '@nomicfoundation/ethereumjs-tx': 5.0.4
      '@nomicfoundation/ethereumjs-util': 9.0.4
      ethereum-cryptography: 0.1.3
    transitivePeerDependencies:
      - c-kzg
    dev: true

  /@nomicfoundation/ethereumjs-blockchain@7.0.4:
    resolution: {integrity: sha512-jYsd/kwzbmpnxx86tXsYV8wZ5xGvFL+7/P0c6OlzpClHsbFzeF41KrYA9scON8Rg6bZu3ZTv6JOAgj3t7USUfg==}
    engines: {node: '>=18'}
    dependencies:
      '@nomicfoundation/ethereumjs-block': 5.0.4
      '@nomicfoundation/ethereumjs-common': 4.0.4
      '@nomicfoundation/ethereumjs-ethash': 3.0.4
      '@nomicfoundation/ethereumjs-rlp': 5.0.4
      '@nomicfoundation/ethereumjs-trie': 6.0.4
      '@nomicfoundation/ethereumjs-tx': 5.0.4
      '@nomicfoundation/ethereumjs-util': 9.0.4
      debug: 4.3.4(supports-color@8.1.1)
      ethereum-cryptography: 0.1.3
      lru-cache: 10.2.0
    transitivePeerDependencies:
      - c-kzg
      - supports-color
    dev: true

  /@nomicfoundation/ethereumjs-common@4.0.4:
    resolution: {integrity: sha512-9Rgb658lcWsjiicr5GzNCjI1llow/7r0k50dLL95OJ+6iZJcVbi15r3Y0xh2cIO+zgX0WIHcbzIu6FeQf9KPrg==}
    dependencies:
      '@nomicfoundation/ethereumjs-util': 9.0.4
    transitivePeerDependencies:
      - c-kzg
    dev: true

  /@nomicfoundation/ethereumjs-ethash@3.0.4:
    resolution: {integrity: sha512-xvIrwIMl9sSaiYKRem68+O7vYdj7Q2XWv5P7JXiIkn83918QzWHvqbswTRsH7+r6X1UEvdsURRnZbvZszEjAaQ==}
    engines: {node: '>=18'}
    dependencies:
      '@nomicfoundation/ethereumjs-block': 5.0.4
      '@nomicfoundation/ethereumjs-rlp': 5.0.4
      '@nomicfoundation/ethereumjs-util': 9.0.4
      bigint-crypto-utils: 3.3.0
      ethereum-cryptography: 0.1.3
    transitivePeerDependencies:
      - c-kzg
    dev: true

  /@nomicfoundation/ethereumjs-evm@2.0.4(@nomicfoundation/ethereumjs-verkle@0.0.2):
    resolution: {integrity: sha512-lTyZZi1KpeMHzaO6cSVisR2tjiTTedjo7PcmhI/+GNFo9BmyY6QYzGeSti0sFttmjbEMioHgXxl5yrLNRg6+1w==}
    engines: {node: '>=18'}
    dependencies:
      '@nomicfoundation/ethereumjs-common': 4.0.4
      '@nomicfoundation/ethereumjs-statemanager': 2.0.4(@nomicfoundation/ethereumjs-verkle@0.0.2)
      '@nomicfoundation/ethereumjs-tx': 5.0.4
      '@nomicfoundation/ethereumjs-util': 9.0.4
      '@types/debug': 4.1.12
      debug: 4.3.4(supports-color@8.1.1)
      ethereum-cryptography: 0.1.3
      rustbn-wasm: 0.2.0
    transitivePeerDependencies:
      - '@nomicfoundation/ethereumjs-verkle'
      - c-kzg
      - supports-color
    dev: true

  /@nomicfoundation/ethereumjs-rlp@5.0.4:
    resolution: {integrity: sha512-8H1S3s8F6QueOc/X92SdrA4RDenpiAEqMg5vJH99kcQaCy/a3Q6fgseo75mgWlbanGJXSlAPtnCeG9jvfTYXlw==}
    engines: {node: '>=18'}
    hasBin: true
    dev: true

  /@nomicfoundation/ethereumjs-statemanager@2.0.4(@nomicfoundation/ethereumjs-verkle@0.0.2):
    resolution: {integrity: sha512-HPDjeFrxw6llEi+BzqXkZ+KkvFnTOPczuHBtk21hRlDiuKuZz32dPzlhpRsDBGV1b5JTmRDUVqCS1lp3Gghw4Q==}
    peerDependencies:
      '@nomicfoundation/ethereumjs-verkle': 0.0.2
    peerDependenciesMeta:
      '@nomicfoundation/ethereumjs-verkle':
        optional: true
    dependencies:
      '@nomicfoundation/ethereumjs-common': 4.0.4
      '@nomicfoundation/ethereumjs-rlp': 5.0.4
      '@nomicfoundation/ethereumjs-trie': 6.0.4
      '@nomicfoundation/ethereumjs-util': 9.0.4
      '@nomicfoundation/ethereumjs-verkle': 0.0.2
      debug: 4.3.4(supports-color@8.1.1)
      ethereum-cryptography: 0.1.3
      js-sdsl: 4.4.2
      lru-cache: 10.2.0
    transitivePeerDependencies:
      - c-kzg
      - supports-color
    dev: true

  /@nomicfoundation/ethereumjs-trie@6.0.4:
    resolution: {integrity: sha512-3nSwQiFMvr2VFe/aZUyinuohYvtytUqZCUCvIWcPJ/BwJH6oQdZRB42aNFBJ/8nAh2s3OcroWpBLskzW01mFKA==}
    engines: {node: '>=18'}
    dependencies:
      '@nomicfoundation/ethereumjs-rlp': 5.0.4
      '@nomicfoundation/ethereumjs-util': 9.0.4
      '@types/readable-stream': 2.3.15
      ethereum-cryptography: 0.1.3
      lru-cache: 10.2.0
      readable-stream: 3.6.2
    transitivePeerDependencies:
      - c-kzg
    dev: true

  /@nomicfoundation/ethereumjs-tx@5.0.4:
    resolution: {integrity: sha512-Xjv8wAKJGMrP1f0n2PeyfFCCojHd7iS3s/Ab7qzF1S64kxZ8Z22LCMynArYsVqiFx6rzYy548HNVEyI+AYN/kw==}
    engines: {node: '>=18'}
    peerDependencies:
      c-kzg: ^2.1.2
    peerDependenciesMeta:
      c-kzg:
        optional: true
    dependencies:
      '@nomicfoundation/ethereumjs-common': 4.0.4
      '@nomicfoundation/ethereumjs-rlp': 5.0.4
      '@nomicfoundation/ethereumjs-util': 9.0.4
      ethereum-cryptography: 0.1.3
    dev: true

  /@nomicfoundation/ethereumjs-util@9.0.4:
    resolution: {integrity: sha512-sLOzjnSrlx9Bb9EFNtHzK/FJFsfg2re6bsGqinFinH1gCqVfz9YYlXiMWwDM4C/L4ywuHFCYwfKTVr/QHQcU0Q==}
    engines: {node: '>=18'}
    peerDependencies:
      c-kzg: ^2.1.2
    peerDependenciesMeta:
      c-kzg:
        optional: true
    dependencies:
      '@nomicfoundation/ethereumjs-rlp': 5.0.4
      ethereum-cryptography: 0.1.3
    dev: true

  /@nomicfoundation/ethereumjs-verkle@0.0.2:
    resolution: {integrity: sha512-bjnfZElpYGK/XuuVRmLS3yDvr+cDs85D9oonZ0YUa5A3lgFgokWMp76zXrxX2jVQ0BfHaw12y860n1+iOi6yFQ==}
    engines: {node: '>=18'}
    dependencies:
      '@nomicfoundation/ethereumjs-rlp': 5.0.4
      '@nomicfoundation/ethereumjs-util': 9.0.4
      lru-cache: 10.2.0
      rust-verkle-wasm: 0.0.1
    transitivePeerDependencies:
      - c-kzg
    dev: true

  /@nomicfoundation/ethereumjs-vm@7.0.4(@nomicfoundation/ethereumjs-verkle@0.0.2):
    resolution: {integrity: sha512-gsA4IhmtWHI4BofKy3kio9W+dqZQs5Ji5mLjLYxHCkat+JQBUt5szjRKra2F9nGDJ2XcI/wWb0YWUFNgln4zRQ==}
    engines: {node: '>=18'}
    dependencies:
      '@nomicfoundation/ethereumjs-block': 5.0.4
      '@nomicfoundation/ethereumjs-blockchain': 7.0.4
      '@nomicfoundation/ethereumjs-common': 4.0.4
      '@nomicfoundation/ethereumjs-evm': 2.0.4(@nomicfoundation/ethereumjs-verkle@0.0.2)
      '@nomicfoundation/ethereumjs-rlp': 5.0.4
      '@nomicfoundation/ethereumjs-statemanager': 2.0.4(@nomicfoundation/ethereumjs-verkle@0.0.2)
      '@nomicfoundation/ethereumjs-trie': 6.0.4
      '@nomicfoundation/ethereumjs-tx': 5.0.4
      '@nomicfoundation/ethereumjs-util': 9.0.4
      debug: 4.3.4(supports-color@8.1.1)
      ethereum-cryptography: 0.1.3
    transitivePeerDependencies:
      - '@nomicfoundation/ethereumjs-verkle'
      - c-kzg
      - supports-color
    dev: true

  /@nomicfoundation/hardhat-chai-matchers@2.0.6(@nomicfoundation/hardhat-ethers@3.0.5)(chai@4.4.1)(ethers@6.10.0)(hardhat@2.20.1):
    resolution: {integrity: sha512-Te1Uyo9oJcTCF0Jy9dztaLpshmlpjLf2yPtWXlXuLjMt3RRSmJLm/+rKVTW6gfadAEs12U/it6D0ZRnnRGiICQ==}
    peerDependencies:
      '@nomicfoundation/hardhat-ethers': ^3.0.0
      chai: ^4.2.0
      ethers: ^6.1.0
      hardhat: ^2.9.4
    dependencies:
      '@nomicfoundation/hardhat-ethers': 3.0.5(ethers@6.10.0)(hardhat@2.20.1)
      '@types/chai-as-promised': 7.1.8
      chai: 4.4.1
      chai-as-promised: 7.1.1(chai@4.4.1)
      deep-eql: 4.1.3
      ethers: 6.10.0
      hardhat: 2.20.1(ts-node@10.9.2)(typescript@5.3.3)
      ordinal: 1.0.3
    dev: true

  /@nomicfoundation/hardhat-ethers@3.0.5(ethers@6.10.0)(hardhat@2.20.1):
    resolution: {integrity: sha512-RNFe8OtbZK6Ila9kIlHp0+S80/0Bu/3p41HUpaRIoHLm6X3WekTd83vob3rE54Duufu1edCiBDxspBzi2rxHHw==}
    peerDependencies:
      ethers: ^6.1.0
      hardhat: ^2.0.0
    dependencies:
      debug: 4.3.4(supports-color@8.1.1)
      ethers: 6.10.0
      hardhat: 2.20.1(ts-node@10.9.2)(typescript@5.3.3)
      lodash.isequal: 4.5.0
    transitivePeerDependencies:
      - supports-color
    dev: true

  /@nomicfoundation/hardhat-network-helpers@1.0.10(hardhat@2.20.1):
    resolution: {integrity: sha512-R35/BMBlx7tWN5V6d/8/19QCwEmIdbnA4ZrsuXgvs8i2qFx5i7h6mH5pBS4Pwi4WigLH+upl6faYusrNPuzMrQ==}
    peerDependencies:
      hardhat: ^2.9.5
    dependencies:
      ethereumjs-util: 7.1.5
      hardhat: 2.20.1(ts-node@10.9.2)(typescript@5.3.3)
    dev: true

  /@nomicfoundation/hardhat-toolbox@4.0.0(@nomicfoundation/hardhat-chai-matchers@2.0.6)(@nomicfoundation/hardhat-ethers@3.0.5)(@nomicfoundation/hardhat-network-helpers@1.0.10)(@nomicfoundation/hardhat-verify@2.0.4)(@typechain/ethers-v6@0.5.1)(@typechain/hardhat@9.1.0)(@types/chai@4.3.12)(@types/mocha@10.0.6)(@types/node@20.11.24)(chai@4.4.1)(ethers@6.10.0)(hardhat-gas-reporter@1.0.10)(hardhat@2.20.1)(solidity-coverage@0.8.10)(ts-node@10.9.2)(typechain@8.3.2)(typescript@5.3.3):
    resolution: {integrity: sha512-jhcWHp0aHaL0aDYj8IJl80v4SZXWMS1A2XxXa1CA6pBiFfJKuZinCkO6wb+POAt0LIfXB3gA3AgdcOccrcwBwA==}
    peerDependencies:
      '@nomicfoundation/hardhat-chai-matchers': ^2.0.0
      '@nomicfoundation/hardhat-ethers': ^3.0.0
      '@nomicfoundation/hardhat-network-helpers': ^1.0.0
      '@nomicfoundation/hardhat-verify': ^2.0.0
      '@typechain/ethers-v6': ^0.5.0
      '@typechain/hardhat': ^9.0.0
      '@types/chai': ^4.2.0
      '@types/mocha': '>=9.1.0'
      '@types/node': '>=16.0.0'
      chai: ^4.2.0
      ethers: ^6.4.0
      hardhat: ^2.11.0
      hardhat-gas-reporter: ^1.0.8
      solidity-coverage: ^0.8.1
      ts-node: '>=8.0.0'
      typechain: ^8.3.0
      typescript: '>=4.5.0'
    dependencies:
      '@nomicfoundation/hardhat-chai-matchers': 2.0.6(@nomicfoundation/hardhat-ethers@3.0.5)(chai@4.4.1)(ethers@6.10.0)(hardhat@2.20.1)
      '@nomicfoundation/hardhat-ethers': 3.0.5(ethers@6.10.0)(hardhat@2.20.1)
      '@nomicfoundation/hardhat-network-helpers': 1.0.10(hardhat@2.20.1)
      '@nomicfoundation/hardhat-verify': 2.0.4(hardhat@2.20.1)
      '@typechain/ethers-v6': 0.5.1(ethers@6.10.0)(typechain@8.3.2)(typescript@5.3.3)
      '@typechain/hardhat': 9.1.0(@typechain/ethers-v6@0.5.1)(ethers@6.10.0)(hardhat@2.20.1)(typechain@8.3.2)
      '@types/chai': 4.3.12
      '@types/mocha': 10.0.6
      '@types/node': 20.11.24
      chai: 4.4.1
      ethers: 6.10.0
      hardhat: 2.20.1(ts-node@10.9.2)(typescript@5.3.3)
      hardhat-gas-reporter: 1.0.10(hardhat@2.20.1)
      solidity-coverage: 0.8.10(hardhat@2.20.1)
      ts-node: 10.9.2(@types/node@20.11.24)(typescript@5.3.3)
      typechain: 8.3.2(typescript@5.3.3)
      typescript: 5.3.3
    dev: true

  /@nomicfoundation/hardhat-verify@2.0.4(hardhat@2.20.1):
    resolution: {integrity: sha512-B8ZjhOrmbbRWqJi65jvQblzjsfYktjqj2vmOm+oc2Vu8drZbT2cjeSCRHZKbS7lOtfW78aJZSFvw+zRLCiABJA==}
    peerDependencies:
      hardhat: ^2.0.4
    dependencies:
      '@ethersproject/abi': 5.7.0
      '@ethersproject/address': 5.7.0
      cbor: 8.1.0
      chalk: 2.4.2
      debug: 4.3.4(supports-color@8.1.1)
      hardhat: 2.20.1(ts-node@10.9.2)(typescript@5.3.3)
      lodash.clonedeep: 4.5.0
      semver: 6.3.1
      table: 6.8.1
      undici: 5.28.3
    transitivePeerDependencies:
      - supports-color
    dev: true

  /@nomicfoundation/solidity-analyzer-darwin-arm64@0.1.1:
    resolution: {integrity: sha512-KcTodaQw8ivDZyF+D76FokN/HdpgGpfjc/gFCImdLUyqB6eSWVaZPazMbeAjmfhx3R0zm/NYVzxwAokFKgrc0w==}
    engines: {node: '>= 10'}
    cpu: [arm64]
    os: [darwin]
    requiresBuild: true
    dev: true
    optional: true

  /@nomicfoundation/solidity-analyzer-darwin-x64@0.1.1:
    resolution: {integrity: sha512-XhQG4BaJE6cIbjAVtzGOGbK3sn1BO9W29uhk9J8y8fZF1DYz0Doj8QDMfpMu+A6TjPDs61lbsmeYodIDnfveSA==}
    engines: {node: '>= 10'}
    cpu: [x64]
    os: [darwin]
    requiresBuild: true
    dev: true
    optional: true

  /@nomicfoundation/solidity-analyzer-freebsd-x64@0.1.1:
    resolution: {integrity: sha512-GHF1VKRdHW3G8CndkwdaeLkVBi5A9u2jwtlS7SLhBc8b5U/GcoL39Q+1CSO3hYqePNP+eV5YI7Zgm0ea6kMHoA==}
    engines: {node: '>= 10'}
    cpu: [x64]
    os: [freebsd]
    requiresBuild: true
    dev: true
    optional: true

  /@nomicfoundation/solidity-analyzer-linux-arm64-gnu@0.1.1:
    resolution: {integrity: sha512-g4Cv2fO37ZsUENQ2vwPnZc2zRenHyAxHcyBjKcjaSmmkKrFr64yvzeNO8S3GBFCo90rfochLs99wFVGT/0owpg==}
    engines: {node: '>= 10'}
    cpu: [arm64]
    os: [linux]
    requiresBuild: true
    dev: true
    optional: true

  /@nomicfoundation/solidity-analyzer-linux-arm64-musl@0.1.1:
    resolution: {integrity: sha512-WJ3CE5Oek25OGE3WwzK7oaopY8xMw9Lhb0mlYuJl/maZVo+WtP36XoQTb7bW/i8aAdHW5Z+BqrHMux23pvxG3w==}
    engines: {node: '>= 10'}
    cpu: [arm64]
    os: [linux]
    requiresBuild: true
    dev: true
    optional: true

  /@nomicfoundation/solidity-analyzer-linux-x64-gnu@0.1.1:
    resolution: {integrity: sha512-5WN7leSr5fkUBBjE4f3wKENUy9HQStu7HmWqbtknfXkkil+eNWiBV275IOlpXku7v3uLsXTOKpnnGHJYI2qsdA==}
    engines: {node: '>= 10'}
    cpu: [x64]
    os: [linux]
    requiresBuild: true
    dev: true
    optional: true

  /@nomicfoundation/solidity-analyzer-linux-x64-musl@0.1.1:
    resolution: {integrity: sha512-KdYMkJOq0SYPQMmErv/63CwGwMm5XHenEna9X9aB8mQmhDBrYrlAOSsIPgFCUSL0hjxE3xHP65/EPXR/InD2+w==}
    engines: {node: '>= 10'}
    cpu: [x64]
    os: [linux]
    requiresBuild: true
    dev: true
    optional: true

  /@nomicfoundation/solidity-analyzer-win32-arm64-msvc@0.1.1:
    resolution: {integrity: sha512-VFZASBfl4qiBYwW5xeY20exWhmv6ww9sWu/krWSesv3q5hA0o1JuzmPHR4LPN6SUZj5vcqci0O6JOL8BPw+APg==}
    engines: {node: '>= 10'}
    cpu: [arm64]
    os: [win32]
    requiresBuild: true
    dev: true
    optional: true

  /@nomicfoundation/solidity-analyzer-win32-ia32-msvc@0.1.1:
    resolution: {integrity: sha512-JnFkYuyCSA70j6Si6cS1A9Gh1aHTEb8kOTBApp/c7NRTFGNMH8eaInKlyuuiIbvYFhlXW4LicqyYuWNNq9hkpQ==}
    engines: {node: '>= 10'}
    cpu: [ia32]
    os: [win32]
    requiresBuild: true
    dev: true
    optional: true

  /@nomicfoundation/solidity-analyzer-win32-x64-msvc@0.1.1:
    resolution: {integrity: sha512-HrVJr6+WjIXGnw3Q9u6KQcbZCtk0caVWhCdFADySvRyUxJ8PnzlaP+MhwNE8oyT8OZ6ejHBRrrgjSqDCFXGirw==}
    engines: {node: '>= 10'}
    cpu: [x64]
    os: [win32]
    requiresBuild: true
    dev: true
    optional: true

  /@nomicfoundation/solidity-analyzer@0.1.1:
    resolution: {integrity: sha512-1LMtXj1puAxyFusBgUIy5pZk3073cNXYnXUpuNKFghHbIit/xZgbk0AokpUADbNm3gyD6bFWl3LRFh3dhVdREg==}
    engines: {node: '>= 12'}
    optionalDependencies:
      '@nomicfoundation/solidity-analyzer-darwin-arm64': 0.1.1
      '@nomicfoundation/solidity-analyzer-darwin-x64': 0.1.1
      '@nomicfoundation/solidity-analyzer-freebsd-x64': 0.1.1
      '@nomicfoundation/solidity-analyzer-linux-arm64-gnu': 0.1.1
      '@nomicfoundation/solidity-analyzer-linux-arm64-musl': 0.1.1
      '@nomicfoundation/solidity-analyzer-linux-x64-gnu': 0.1.1
      '@nomicfoundation/solidity-analyzer-linux-x64-musl': 0.1.1
      '@nomicfoundation/solidity-analyzer-win32-arm64-msvc': 0.1.1
      '@nomicfoundation/solidity-analyzer-win32-ia32-msvc': 0.1.1
      '@nomicfoundation/solidity-analyzer-win32-x64-msvc': 0.1.1
    dev: true

  /@openzeppelin/merkle-tree@1.0.6:
    resolution: {integrity: sha512-cGWOb2WBWbJhqvupzxjnKAwGLxxAEYPg51sk76yZ5nVe5D03mw7Vx5yo8llaIEqYhP5O39M8QlrNWclgLfKVrA==}
    dependencies:
      '@ethersproject/abi': 5.7.0
      ethereum-cryptography: 1.2.0
    dev: true

  /@pkgjs/parseargs@0.11.0:
    resolution: {integrity: sha512-+1VkjdD0QBLPodGrJUeqarH8VAIvQODIbwh9XpP5Syisf7YoQgsJKPNFoqqLQlu+VQ/tVSshMR6loPMn8U+dPg==}
    engines: {node: '>=14'}
    requiresBuild: true
    dev: true
    optional: true

  /@pnpm/config.env-replace@1.1.0:
    resolution: {integrity: sha512-htyl8TWnKL7K/ESFa1oW2UB5lVDxuF5DpM7tBi6Hu2LNL3mWkIzNLG6N4zoCUP1lCKNxWy/3iu8mS8MvToGd6w==}
    engines: {node: '>=12.22.0'}
    dev: true

  /@pnpm/network.ca-file@1.0.2:
    resolution: {integrity: sha512-YcPQ8a0jwYU9bTdJDpXjMi7Brhkr1mXsXrUJvjqM2mQDgkRiz8jFaQGOdaLxgjtUfQgZhKy/O3cG/YwmgKaxLA==}
    engines: {node: '>=12.22.0'}
    dependencies:
      graceful-fs: 4.2.10
    dev: true

  /@pnpm/npm-conf@2.2.2:
    resolution: {integrity: sha512-UA91GwWPhFExt3IizW6bOeY/pQ0BkuNwKjk9iQW9KqxluGCrg4VenZ0/L+2Y0+ZOtme72EVvg6v0zo3AMQRCeA==}
    engines: {node: '>=12'}
    dependencies:
      '@pnpm/config.env-replace': 1.1.0
      '@pnpm/network.ca-file': 1.0.2
      config-chain: 1.1.13
    dev: true

  /@rushstack/eslint-patch@1.7.2:
    resolution: {integrity: sha512-RbhOOTCNoCrbfkRyoXODZp75MlpiHMgbE5MEBZAnnnLyQNgrigEj4p0lzsMDyc1zVsJDLrivB58tgg3emX0eEA==}
    dev: true

  /@scure/base@1.1.5:
    resolution: {integrity: sha512-Brj9FiG2W1MRQSTB212YVPRrcbjkv48FoZi/u4l/zds/ieRrqsh7aUf6CLwkAq61oKXr/ZlTzlY66gLIj3TFTQ==}
    dev: true

  /@scure/bip32@1.1.5:
    resolution: {integrity: sha512-XyNh1rB0SkEqd3tXcXMi+Xe1fvg+kUIcoRIEujP1Jgv7DqW2r9lg3Ah0NkFaCs9sTkQAQA8kw7xiRXzENi9Rtw==}
    dependencies:
      '@noble/hashes': 1.2.0
      '@noble/secp256k1': 1.7.1
      '@scure/base': 1.1.5
    dev: true

  /@scure/bip32@1.3.2:
    resolution: {integrity: sha512-N1ZhksgwD3OBlwTv3R6KFEcPojl/W4ElJOeCZdi+vuI5QmTFwLq3OFf2zd2ROpKvxFdgZ6hUpb0dx9bVNEwYCA==}
    dependencies:
      '@noble/curves': 1.2.0
      '@noble/hashes': 1.3.2
      '@scure/base': 1.1.5
    dev: true

  /@scure/bip32@1.3.3:
    resolution: {integrity: sha512-LJaN3HwRbfQK0X1xFSi0Q9amqOgzQnnDngIt+ZlsBC3Bm7/nE7K0kwshZHyaru79yIVRv/e1mQAjZyuZG6jOFQ==}
    dependencies:
      '@noble/curves': 1.3.0
      '@noble/hashes': 1.3.3
      '@scure/base': 1.1.5
    dev: true

  /@scure/bip39@1.1.1:
    resolution: {integrity: sha512-t+wDck2rVkh65Hmv280fYdVdY25J9YeEUIgn2LG1WM6gxFkGzcksoDiUkWVpVp3Oex9xGC68JU2dSbUfwZ2jPg==}
    dependencies:
      '@noble/hashes': 1.2.0
      '@scure/base': 1.1.5
    dev: true

  /@scure/bip39@1.2.1:
    resolution: {integrity: sha512-Z3/Fsz1yr904dduJD0NpiyRHhRYHdcnyh73FZWiV+/qhWi83wNJ3NWolYqCEN+ZWsUz2TWwajJggcRE9r1zUYg==}
    dependencies:
      '@noble/hashes': 1.3.2
      '@scure/base': 1.1.5
    dev: true

  /@scure/bip39@1.2.2:
    resolution: {integrity: sha512-HYf9TUXG80beW+hGAt3TRM8wU6pQoYur9iNypTROm42dorCGmLnFe3eWjz3gOq6G62H2WRh0FCzAR1PI+29zIA==}
    dependencies:
      '@noble/hashes': 1.3.3
      '@scure/base': 1.1.5
    dev: true

  /@sentry/core@5.30.0:
    resolution: {integrity: sha512-TmfrII8w1PQZSZgPpUESqjB+jC6MvZJZdLtE/0hZ+SrnKhW3x5WlYLvTXZpcWePYBku7rl2wn1RZu6uT0qCTeg==}
    engines: {node: '>=6'}
    dependencies:
      '@sentry/hub': 5.30.0
      '@sentry/minimal': 5.30.0
      '@sentry/types': 5.30.0
      '@sentry/utils': 5.30.0
      tslib: 1.14.1
    dev: true

  /@sentry/hub@5.30.0:
    resolution: {integrity: sha512-2tYrGnzb1gKz2EkMDQcfLrDTvmGcQPuWxLnJKXJvYTQDGLlEvi2tWz1VIHjunmOvJrB5aIQLhm+dcMRwFZDCqQ==}
    engines: {node: '>=6'}
    dependencies:
      '@sentry/types': 5.30.0
      '@sentry/utils': 5.30.0
      tslib: 1.14.1
    dev: true

  /@sentry/minimal@5.30.0:
    resolution: {integrity: sha512-BwWb/owZKtkDX+Sc4zCSTNcvZUq7YcH3uAVlmh/gtR9rmUvbzAA3ewLuB3myi4wWRAMEtny6+J/FN/x+2wn9Xw==}
    engines: {node: '>=6'}
    dependencies:
      '@sentry/hub': 5.30.0
      '@sentry/types': 5.30.0
      tslib: 1.14.1
    dev: true

  /@sentry/node@5.30.0:
    resolution: {integrity: sha512-Br5oyVBF0fZo6ZS9bxbJZG4ApAjRqAnqFFurMVJJdunNb80brh7a5Qva2kjhm+U6r9NJAB5OmDyPkA1Qnt+QVg==}
    engines: {node: '>=6'}
    dependencies:
      '@sentry/core': 5.30.0
      '@sentry/hub': 5.30.0
      '@sentry/tracing': 5.30.0
      '@sentry/types': 5.30.0
      '@sentry/utils': 5.30.0
      cookie: 0.4.2
      https-proxy-agent: 5.0.1
      lru_map: 0.3.3
      tslib: 1.14.1
    transitivePeerDependencies:
      - supports-color
    dev: true

  /@sentry/tracing@5.30.0:
    resolution: {integrity: sha512-dUFowCr0AIMwiLD7Fs314Mdzcug+gBVo/+NCMyDw8tFxJkwWAKl7Qa2OZxLQ0ZHjakcj1hNKfCQJ9rhyfOl4Aw==}
    engines: {node: '>=6'}
    dependencies:
      '@sentry/hub': 5.30.0
      '@sentry/minimal': 5.30.0
      '@sentry/types': 5.30.0
      '@sentry/utils': 5.30.0
      tslib: 1.14.1
    dev: true

  /@sentry/types@5.30.0:
    resolution: {integrity: sha512-R8xOqlSTZ+htqrfteCWU5Nk0CDN5ApUTvrlvBuiH1DyP6czDZ4ktbZB0hAgBlVcK0U+qpD3ag3Tqqpa5Q67rPw==}
    engines: {node: '>=6'}
    dev: true

  /@sentry/utils@5.30.0:
    resolution: {integrity: sha512-zaYmoH0NWWtvnJjC9/CBseXMtKHm/tm40sz3YfJRxeQjyzRqNQPgivpd9R/oDJCYj999mzdW382p/qi2ypjLww==}
    engines: {node: '>=6'}
    dependencies:
      '@sentry/types': 5.30.0
      tslib: 1.14.1
    dev: true

  /@sindresorhus/is@5.6.0:
    resolution: {integrity: sha512-TV7t8GKYaJWsn00tFDqBw8+Uqmr8A0fRU1tvTQhyZzGv0sJCGRQL3JGMI3ucuKo3XIZdUP+Lx7/gh2t3lewy7g==}
    engines: {node: '>=14.16'}
    dev: true

  /@solidity-parser/parser@0.14.5:
    resolution: {integrity: sha512-6dKnHZn7fg/iQATVEzqyUOyEidbn05q7YA2mQ9hC0MMXhhV3/JrsxmFSYZAcr7j1yUP700LLhTruvJ3MiQmjJg==}
    dependencies:
      antlr4ts: 0.5.0-alpha.4
    dev: true

  /@solidity-parser/parser@0.16.2:
    resolution: {integrity: sha512-PI9NfoA3P8XK2VBkK5oIfRgKDsicwDZfkVq9ZTBCQYGOP1N2owgY2dyLGyU5/J/hQs8KRk55kdmvTLjy3Mu3vg==}
    dependencies:
      antlr4ts: 0.5.0-alpha.4
    dev: true

  /@solidity-parser/parser@0.17.0:
    resolution: {integrity: sha512-Nko8R0/kUo391jsEHHxrGM07QFdnPGvlmox4rmH0kNiNAashItAilhy4Mv4pK5gQmW5f4sXAF58fwJbmlkGcVw==}
    dev: true

  /@solidity-parser/parser@0.18.0:
    resolution: {integrity: sha512-yfORGUIPgLck41qyN7nbwJRAx17/jAIXCTanHOJZhB6PJ1iAk/84b/xlsVKFSyNyLXIj0dhppoE0+CRws7wlzA==}
    dev: true

  /@szmarczak/http-timer@5.0.1:
    resolution: {integrity: sha512-+PmQX0PiAYPMeVYe237LJAYvOMYW1j2rH5YROyS3b4CTVJum34HfRvKvAzozHAQG0TnHNdUfY9nCeUyRAs//cw==}
    engines: {node: '>=14.16'}
    dependencies:
      defer-to-connect: 2.0.1
    dev: true

  /@tsconfig/node10@1.0.9:
    resolution: {integrity: sha512-jNsYVVxU8v5g43Erja32laIDHXeoNvFEpX33OK4d6hljo3jDhCBDhx5dhCCTMWUojscpAagGiRkBKxpdl9fxqA==}
    dev: true

  /@tsconfig/node12@1.0.11:
    resolution: {integrity: sha512-cqefuRsh12pWyGsIoBKJA9luFu3mRxCA+ORZvA4ktLSzIuCUtWVxGIuXigEwO5/ywWFMZ2QEGKWvkZG1zDMTag==}
    dev: true

  /@tsconfig/node14@1.0.3:
    resolution: {integrity: sha512-ysT8mhdixWK6Hw3i1V2AeRqZ5WfXg1G43mqoYlM2nc6388Fq5jcXyr5mRsqViLx/GJYdoL0bfXD8nmF+Zn/Iow==}
    dev: true

  /@tsconfig/node16@1.0.4:
    resolution: {integrity: sha512-vxhUy4J8lyeyinH7Azl1pdd43GJhZH/tP2weN8TntQblOY+A0XbT8DJk1/oCPuOOyg/Ja757rG0CgHcWC8OfMA==}
    dev: true

  /@typechain/ethers-v6@0.5.1(ethers@6.10.0)(typechain@8.3.2)(typescript@5.3.3):
    resolution: {integrity: sha512-F+GklO8jBWlsaVV+9oHaPh5NJdd6rAKN4tklGfInX1Q7h0xPgVLP39Jl3eCulPB5qexI71ZFHwbljx4ZXNfouA==}
    peerDependencies:
      ethers: 6.x
      typechain: ^8.3.2
      typescript: '>=4.7.0'
    dependencies:
      ethers: 6.10.0
      lodash: 4.17.21
      ts-essentials: 7.0.3(typescript@5.3.3)
      typechain: 8.3.2(typescript@5.3.3)
      typescript: 5.3.3
    dev: true

  /@typechain/hardhat@9.1.0(@typechain/ethers-v6@0.5.1)(ethers@6.10.0)(hardhat@2.20.1)(typechain@8.3.2):
    resolution: {integrity: sha512-mtaUlzLlkqTlfPwB3FORdejqBskSnh+Jl8AIJGjXNAQfRQ4ofHADPl1+oU7Z3pAJzmZbUXII8MhOLQltcHgKnA==}
    peerDependencies:
      '@typechain/ethers-v6': ^0.5.1
      ethers: ^6.1.0
      hardhat: ^2.9.9
      typechain: ^8.3.2
    dependencies:
      '@typechain/ethers-v6': 0.5.1(ethers@6.10.0)(typechain@8.3.2)(typescript@5.3.3)
      ethers: 6.10.0
      fs-extra: 9.1.0
      hardhat: 2.20.1(ts-node@10.9.2)(typescript@5.3.3)
      typechain: 8.3.2(typescript@5.3.3)
    dev: true

  /@types/bn.js@4.11.6:
    resolution: {integrity: sha512-pqr857jrp2kPuO9uRjZ3PwnJTjoQy+fcdxvBTvHm6dkmEL9q+hDD/2j/0ELOBPtPnS8LjCX0gI9nbl8lVkadpg==}
    dependencies:
      '@types/node': 20.11.24
    dev: true

  /@types/bn.js@5.1.5:
    resolution: {integrity: sha512-V46N0zwKRF5Q00AZ6hWtN0T8gGmDUaUzLWQvHFo5yThtVwK/VCenFY3wXVbOvNfajEpsTfQM4IN9k/d6gUVX3A==}
    dependencies:
      '@types/node': 20.11.24
    dev: true

  /@types/chai-as-promised@7.1.8:
    resolution: {integrity: sha512-ThlRVIJhr69FLlh6IctTXFkmhtP3NpMZ2QGq69StYLyKZFp/HOp1VdKZj7RvfNWYYcJ1xlbLGLLWj1UvP5u/Gw==}
    dependencies:
      '@types/chai': 4.3.12
    dev: true

  /@types/chai@4.3.12:
    resolution: {integrity: sha512-zNKDHG/1yxm8Il6uCCVsm+dRdEsJlFoDu73X17y09bId6UwoYww+vFBsAcRzl8knM1sab3Dp1VRikFQwDOtDDw==}
    dev: true

  /@types/concat-stream@1.6.1:
    resolution: {integrity: sha512-eHE4cQPoj6ngxBZMvVf6Hw7Mh4jMW4U9lpGmS5GBPB9RYxlFg+CHaVN7ErNY4W9XfLIEn20b4VDYaIrbq0q4uA==}
    dependencies:
      '@types/node': 20.11.24
    dev: true

  /@types/debug@4.1.12:
    resolution: {integrity: sha512-vIChWdVG3LG1SMxEvI/AK+FWJthlrqlTu7fbrlywTkkaONwk/UAGaULXRlf8vkzFBLVm0zkMdCquhL5aOjhXPQ==}
    dependencies:
      '@types/ms': 0.7.34
    dev: true

  /@types/form-data@0.0.33:
    resolution: {integrity: sha512-8BSvG1kGm83cyJITQMZSulnl6QV8jqAGreJsc5tPu1Jq0vTSOiY/k24Wx82JRpWwZSqrala6sd5rWi6aNXvqcw==}
    dependencies:
      '@types/node': 20.11.24
    dev: true

  /@types/glob@7.2.0:
    resolution: {integrity: sha512-ZUxbzKl0IfJILTS6t7ip5fQQM/J3TJYubDm3nMbgubNNYS62eXeUpoLUC8/7fJNiFYHTrGPQn7hspDUzIHX3UA==}
    dependencies:
      '@types/minimatch': 5.1.2
      '@types/node': 20.11.24
    dev: true

  /@types/http-cache-semantics@4.0.4:
    resolution: {integrity: sha512-1m0bIFVc7eJWyve9S0RnuRgcQqF/Xd5QsUZAZeQFr1Q3/p9JWoQQEqmVy+DPTNpGXwhgIetAoYF8JSc33q29QA==}
    dev: true

  /@types/json-schema@7.0.15:
    resolution: {integrity: sha512-5+fP8P8MFNC+AyZCDxrB2pkZFPGzqQWUzpSeuuVLvm8VMcorNYavBqoFcxK8bQz4Qsbn4oUEEem4wDLfcysGHA==}
    dev: true

  /@types/json5@0.0.29:
    resolution: {integrity: sha512-dRLjCWHYg4oaA77cxO64oO+7JwCwnIzkZPdrrC71jQmQtlhM556pwKo5bUzqvZndkVbeFLIIi+9TC40JNF5hNQ==}
    dev: true

  /@types/lru-cache@5.1.1:
    resolution: {integrity: sha512-ssE3Vlrys7sdIzs5LOxCzTVMsU7i9oa/IaW92wF32JFb3CVczqOkru2xspuKczHEbG3nvmPY7IFqVmGGHdNbYw==}
    dev: true

  /@types/minimatch@5.1.2:
    resolution: {integrity: sha512-K0VQKziLUWkVKiRVrx4a40iPaxTUefQmjtkQofBkYRcoaaL/8rhwDWww9qWbrgicNOgnpIsMxyNIUM4+n6dUIA==}
    dev: true

  /@types/mocha@10.0.6:
    resolution: {integrity: sha512-dJvrYWxP/UcXm36Qn36fxhUKu8A/xMRXVT2cliFF1Z7UA9liG5Psj3ezNSZw+5puH2czDXRLcXQxf8JbJt0ejg==}
    dev: true

  /@types/ms@0.7.34:
    resolution: {integrity: sha512-nG96G3Wp6acyAgJqGasjODb+acrI7KltPiRxzHPXnP3NgI28bpQDRv53olbqGXbfcgF5aiiHmO3xpwEpS5Ld9g==}
    dev: true

  /@types/node@10.17.60:
    resolution: {integrity: sha512-F0KIgDJfy2nA3zMLmWGKxcH2ZVEtCZXHHdOQs2gSaQ27+lNeEfGxzkIw90aXswATX7AZ33tahPbzy6KAfUreVw==}
    dev: true

  /@types/node@18.15.13:
    resolution: {integrity: sha512-N+0kuo9KgrUQ1Sn/ifDXsvg0TTleP7rIy4zOBGECxAljqvqfqpTfzx0Q1NUedOixRMBfe2Whhb056a42cWs26Q==}

  /@types/node@20.11.24:
    resolution: {integrity: sha512-Kza43ewS3xoLgCEpQrsT+xRo/EJej1y0kVYGiLFE1NEODXGzTfwiC6tXTLMQskn1X4/Rjlh0MQUvx9W+L9long==}
    dependencies:
      undici-types: 5.26.5
    dev: true

  /@types/node@8.10.66:
    resolution: {integrity: sha512-tktOkFUA4kXx2hhhrB8bIFb5TbwzS4uOhKEmwiD+NoiL0qtP2OQ9mFldbgD4dV1djrlBYP6eBuQZiWjuHUpqFw==}
    dev: true

  /@types/normalize-package-data@2.4.4:
    resolution: {integrity: sha512-37i+OaWTh9qeK4LSHPsyRC7NahnGotNuZvjLSgcPzblpHB3rrCJxAOgI5gCdKm7coonsaX1Of0ILiTcnZjbfxA==}
    dev: true

  /@types/pbkdf2@3.1.2:
    resolution: {integrity: sha512-uRwJqmiXmh9++aSu1VNEn3iIxWOhd8AHXNSdlaLfdAAdSTY9jYVeGWnzejM3dvrkbqE3/hyQkQQ29IFATEGlew==}
    dependencies:
      '@types/node': 20.11.24
    dev: true

  /@types/prettier@2.7.3:
    resolution: {integrity: sha512-+68kP9yzs4LMp7VNh8gdzMSPZFL44MLGqiHWvttYJe+6qnuVr4Ek9wSBQoveqY/r+LwjCcU29kNVkidwim+kYA==}
    dev: true

  /@types/qs@6.9.12:
    resolution: {integrity: sha512-bZcOkJ6uWrL0Qb2NAWKa7TBU+mJHPzhx9jjLL1KHF+XpzEcR7EXHvjbHlGtR/IsP1vyPrehuS6XqkmaePy//mg==}
    dev: true

  /@types/readable-stream@2.3.15:
    resolution: {integrity: sha512-oM5JSKQCcICF1wvGgmecmHldZ48OZamtMxcGGVICOJA8o8cahXC1zEVAif8iwoc5j8etxFaRFnf095+CDsuoFQ==}
    dependencies:
      '@types/node': 20.11.24
      safe-buffer: 5.1.2
    dev: true

  /@types/secp256k1@4.0.6:
    resolution: {integrity: sha512-hHxJU6PAEUn0TP4S/ZOzuTUvJWuZ6eIKeNKb5RBpODvSl6hp1Wrw4s7ATY50rklRCScUDpHzVA/DQdSjJ3UoYQ==}
    dependencies:
      '@types/node': 20.11.24
    dev: true

  /@types/semver@7.5.8:
    resolution: {integrity: sha512-I8EUhyrgfLrcTkzV3TSsGyl1tSuPrEDzr0yd5m90UgNxQkyDXULk3b6MlQqTCpZpNtWe1K0hzclnZkTcLBe2UQ==}
    dev: true

  /@types/triple-beam@1.3.5:
    resolution: {integrity: sha512-6WaYesThRMCl19iryMYP7/x2OVgCtbIVflDGFpWnb9irXI3UjYE4AzmYuiUKY1AJstGijoY+MgUszMgRxIYTYw==}
    dev: true

  /@typescript-eslint/eslint-plugin@6.21.0(@typescript-eslint/parser@6.21.0)(eslint@8.57.0)(typescript@5.3.3):
    resolution: {integrity: sha512-oy9+hTPCUFpngkEZUSzbf9MxI65wbKFoQYsgPdILTfbUldp5ovUuphZVe4i30emU9M/kP+T64Di0mxl7dSw3MA==}
    engines: {node: ^16.0.0 || >=18.0.0}
    peerDependencies:
      '@typescript-eslint/parser': ^6.0.0 || ^6.0.0-alpha
      eslint: ^7.0.0 || ^8.0.0
      typescript: '*'
    peerDependenciesMeta:
      typescript:
        optional: true
    dependencies:
      '@eslint-community/regexpp': 4.10.0
      '@typescript-eslint/parser': 6.21.0(eslint@8.57.0)(typescript@5.3.3)
      '@typescript-eslint/scope-manager': 6.21.0
      '@typescript-eslint/type-utils': 6.21.0(eslint@8.57.0)(typescript@5.3.3)
      '@typescript-eslint/utils': 6.21.0(eslint@8.57.0)(typescript@5.3.3)
      '@typescript-eslint/visitor-keys': 6.21.0
      debug: 4.3.4(supports-color@8.1.1)
      eslint: 8.57.0
      graphemer: 1.4.0
      ignore: 5.3.1
      natural-compare: 1.4.0
      semver: 7.6.0
      ts-api-utils: 1.2.1(typescript@5.3.3)
      typescript: 5.3.3
    transitivePeerDependencies:
      - supports-color
    dev: true

  /@typescript-eslint/eslint-plugin@7.1.0(@typescript-eslint/parser@7.1.0)(eslint@8.57.0)(typescript@5.3.3):
    resolution: {integrity: sha512-j6vT/kCulhG5wBmGtstKeiVr1rdXE4nk+DT1k6trYkwlrvW9eOF5ZbgKnd/YR6PcM4uTEXa0h6Fcvf6X7Dxl0w==}
    engines: {node: ^16.0.0 || >=18.0.0}
    peerDependencies:
      '@typescript-eslint/parser': ^7.0.0
      eslint: ^8.56.0
      typescript: '*'
    peerDependenciesMeta:
      typescript:
        optional: true
    dependencies:
      '@eslint-community/regexpp': 4.10.0
      '@typescript-eslint/parser': 7.1.0(eslint@8.57.0)(typescript@5.3.3)
      '@typescript-eslint/scope-manager': 7.1.0
      '@typescript-eslint/type-utils': 7.1.0(eslint@8.57.0)(typescript@5.3.3)
      '@typescript-eslint/utils': 7.1.0(eslint@8.57.0)(typescript@5.3.3)
      '@typescript-eslint/visitor-keys': 7.1.0
      debug: 4.3.4(supports-color@8.1.1)
      eslint: 8.57.0
      graphemer: 1.4.0
      ignore: 5.3.1
      natural-compare: 1.4.0
      semver: 7.6.0
      ts-api-utils: 1.2.1(typescript@5.3.3)
      typescript: 5.3.3
    transitivePeerDependencies:
      - supports-color
    dev: true

  /@typescript-eslint/parser@6.21.0(eslint@8.57.0)(typescript@5.3.3):
    resolution: {integrity: sha512-tbsV1jPne5CkFQCgPBcDOt30ItF7aJoZL997JSF7MhGQqOeT3svWRYxiqlfA5RUdlHN6Fi+EI9bxqbdyAUZjYQ==}
    engines: {node: ^16.0.0 || >=18.0.0}
    peerDependencies:
      eslint: ^7.0.0 || ^8.0.0
      typescript: '*'
    peerDependenciesMeta:
      typescript:
        optional: true
    dependencies:
      '@typescript-eslint/scope-manager': 6.21.0
      '@typescript-eslint/types': 6.21.0
      '@typescript-eslint/typescript-estree': 6.21.0(typescript@5.3.3)
      '@typescript-eslint/visitor-keys': 6.21.0
      debug: 4.3.4(supports-color@8.1.1)
      eslint: 8.57.0
      typescript: 5.3.3
    transitivePeerDependencies:
      - supports-color
    dev: true

  /@typescript-eslint/parser@7.1.0(eslint@8.57.0)(typescript@5.3.3):
    resolution: {integrity: sha512-V1EknKUubZ1gWFjiOZhDSNToOjs63/9O0puCgGS8aDOgpZY326fzFu15QAUjwaXzRZjf/qdsdBrckYdv9YxB8w==}
    engines: {node: ^16.0.0 || >=18.0.0}
    peerDependencies:
      eslint: ^8.56.0
      typescript: '*'
    peerDependenciesMeta:
      typescript:
        optional: true
    dependencies:
      '@typescript-eslint/scope-manager': 7.1.0
      '@typescript-eslint/types': 7.1.0
      '@typescript-eslint/typescript-estree': 7.1.0(typescript@5.3.3)
      '@typescript-eslint/visitor-keys': 7.1.0
      debug: 4.3.4(supports-color@8.1.1)
      eslint: 8.57.0
      typescript: 5.3.3
    transitivePeerDependencies:
      - supports-color
    dev: true

  /@typescript-eslint/scope-manager@5.62.0:
    resolution: {integrity: sha512-VXuvVvZeQCQb5Zgf4HAxc04q5j+WrNAtNh9OwCsCgpKqESMTu3tF/jhZ3xG6T4NZwWl65Bg8KuS2uEvhSfLl0w==}
    engines: {node: ^12.22.0 || ^14.17.0 || >=16.0.0}
    dependencies:
      '@typescript-eslint/types': 5.62.0
      '@typescript-eslint/visitor-keys': 5.62.0
    dev: true

  /@typescript-eslint/scope-manager@6.19.0:
    resolution: {integrity: sha512-dO1XMhV2ehBI6QN8Ufi7I10wmUovmLU0Oru3n5LVlM2JuzB4M+dVphCPLkVpKvGij2j/pHBWuJ9piuXx+BhzxQ==}
    engines: {node: ^16.0.0 || >=18.0.0}
    dependencies:
      '@typescript-eslint/types': 6.19.0
      '@typescript-eslint/visitor-keys': 6.19.0
    dev: true

  /@typescript-eslint/scope-manager@6.21.0:
    resolution: {integrity: sha512-OwLUIWZJry80O99zvqXVEioyniJMa+d2GrqpUTqi5/v5D5rOrppJVBPa0yKCblcigC0/aYAzxxqQ1B+DS2RYsg==}
    engines: {node: ^16.0.0 || >=18.0.0}
    dependencies:
      '@typescript-eslint/types': 6.21.0
      '@typescript-eslint/visitor-keys': 6.21.0
    dev: true

  /@typescript-eslint/scope-manager@7.1.0:
    resolution: {integrity: sha512-6TmN4OJiohHfoOdGZ3huuLhpiUgOGTpgXNUPJgeZOZR3DnIpdSgtt83RS35OYNNXxM4TScVlpVKC9jyQSETR1A==}
    engines: {node: ^16.0.0 || >=18.0.0}
    dependencies:
      '@typescript-eslint/types': 7.1.0
      '@typescript-eslint/visitor-keys': 7.1.0
    dev: true

  /@typescript-eslint/type-utils@6.21.0(eslint@8.57.0)(typescript@5.3.3):
    resolution: {integrity: sha512-rZQI7wHfao8qMX3Rd3xqeYSMCL3SoiSQLBATSiVKARdFGCYSRvmViieZjqc58jKgs8Y8i9YvVVhRbHSTA4VBag==}
    engines: {node: ^16.0.0 || >=18.0.0}
    peerDependencies:
      eslint: ^7.0.0 || ^8.0.0
      typescript: '*'
    peerDependenciesMeta:
      typescript:
        optional: true
    dependencies:
      '@typescript-eslint/typescript-estree': 6.21.0(typescript@5.3.3)
      '@typescript-eslint/utils': 6.21.0(eslint@8.57.0)(typescript@5.3.3)
      debug: 4.3.4(supports-color@8.1.1)
      eslint: 8.57.0
      ts-api-utils: 1.2.1(typescript@5.3.3)
      typescript: 5.3.3
    transitivePeerDependencies:
      - supports-color
    dev: true

  /@typescript-eslint/type-utils@7.1.0(eslint@8.57.0)(typescript@5.3.3):
    resolution: {integrity: sha512-UZIhv8G+5b5skkcuhgvxYWHjk7FW7/JP5lPASMEUoliAPwIH/rxoUSQPia2cuOj9AmDZmwUl1usKm85t5VUMew==}
    engines: {node: ^16.0.0 || >=18.0.0}
    peerDependencies:
      eslint: ^8.56.0
      typescript: '*'
    peerDependenciesMeta:
      typescript:
        optional: true
    dependencies:
      '@typescript-eslint/typescript-estree': 7.1.0(typescript@5.3.3)
      '@typescript-eslint/utils': 7.1.0(eslint@8.57.0)(typescript@5.3.3)
      debug: 4.3.4(supports-color@8.1.1)
      eslint: 8.57.0
      ts-api-utils: 1.2.1(typescript@5.3.3)
      typescript: 5.3.3
    transitivePeerDependencies:
      - supports-color
    dev: true

  /@typescript-eslint/types@5.62.0:
    resolution: {integrity: sha512-87NVngcbVXUahrRTqIK27gD2t5Cu1yuCXxbLcFtCzZGlfyVWWh8mLHkoxzjsB6DDNnvdL+fW8MiwPEJyGJQDgQ==}
    engines: {node: ^12.22.0 || ^14.17.0 || >=16.0.0}
    dev: true

  /@typescript-eslint/types@6.19.0:
    resolution: {integrity: sha512-lFviGV/vYhOy3m8BJ/nAKoAyNhInTdXpftonhWle66XHAtT1ouBlkjL496b5H5hb8dWXHwtypTqgtb/DEa+j5A==}
    engines: {node: ^16.0.0 || >=18.0.0}
    dev: true

  /@typescript-eslint/types@6.21.0:
    resolution: {integrity: sha512-1kFmZ1rOm5epu9NZEZm1kckCDGj5UJEf7P1kliH4LKu/RkwpsfqqGmY2OOcUs18lSlQBKLDYBOGxRVtrMN5lpg==}
    engines: {node: ^16.0.0 || >=18.0.0}
    dev: true

  /@typescript-eslint/types@7.1.0:
    resolution: {integrity: sha512-qTWjWieJ1tRJkxgZYXx6WUYtWlBc48YRxgY2JN1aGeVpkhmnopq+SUC8UEVGNXIvWH7XyuTjwALfG6bFEgCkQA==}
    engines: {node: ^16.0.0 || >=18.0.0}
    dev: true

  /@typescript-eslint/typescript-estree@5.62.0(typescript@5.3.3):
    resolution: {integrity: sha512-CmcQ6uY7b9y694lKdRB8FEel7JbU/40iSAPomu++SjLMntB+2Leay2LO6i8VnJk58MtE9/nQSFIH6jpyRWyYzA==}
    engines: {node: ^12.22.0 || ^14.17.0 || >=16.0.0}
    peerDependencies:
      typescript: '*'
    peerDependenciesMeta:
      typescript:
        optional: true
    dependencies:
      '@typescript-eslint/types': 5.62.0
      '@typescript-eslint/visitor-keys': 5.62.0
      debug: 4.3.4(supports-color@8.1.1)
      globby: 11.1.0
      is-glob: 4.0.3
      semver: 7.6.0
      tsutils: 3.21.0(typescript@5.3.3)
      typescript: 5.3.3
    transitivePeerDependencies:
      - supports-color
    dev: true

  /@typescript-eslint/typescript-estree@6.19.0(typescript@5.3.3):
    resolution: {integrity: sha512-o/zefXIbbLBZ8YJ51NlkSAt2BamrK6XOmuxSR3hynMIzzyMY33KuJ9vuMdFSXW+H0tVvdF9qBPTHA91HDb4BIQ==}
    engines: {node: ^16.0.0 || >=18.0.0}
    peerDependencies:
      typescript: '*'
    peerDependenciesMeta:
      typescript:
        optional: true
    dependencies:
      '@typescript-eslint/types': 6.19.0
      '@typescript-eslint/visitor-keys': 6.19.0
      debug: 4.3.4(supports-color@8.1.1)
      globby: 11.1.0
      is-glob: 4.0.3
      minimatch: 9.0.3
      semver: 7.6.0
      ts-api-utils: 1.2.1(typescript@5.3.3)
      typescript: 5.3.3
    transitivePeerDependencies:
      - supports-color
    dev: true

  /@typescript-eslint/typescript-estree@6.21.0(typescript@5.3.3):
    resolution: {integrity: sha512-6npJTkZcO+y2/kr+z0hc4HwNfrrP4kNYh57ek7yCNlrBjWQ1Y0OS7jiZTkgumrvkX5HkEKXFZkkdFNkaW2wmUQ==}
    engines: {node: ^16.0.0 || >=18.0.0}
    peerDependencies:
      typescript: '*'
    peerDependenciesMeta:
      typescript:
        optional: true
    dependencies:
      '@typescript-eslint/types': 6.21.0
      '@typescript-eslint/visitor-keys': 6.21.0
      debug: 4.3.4(supports-color@8.1.1)
      globby: 11.1.0
      is-glob: 4.0.3
      minimatch: 9.0.3
      semver: 7.6.0
      ts-api-utils: 1.2.1(typescript@5.3.3)
      typescript: 5.3.3
    transitivePeerDependencies:
      - supports-color
    dev: true

  /@typescript-eslint/typescript-estree@7.1.0(typescript@5.3.3):
    resolution: {integrity: sha512-k7MyrbD6E463CBbSpcOnwa8oXRdHzH1WiVzOipK3L5KSML92ZKgUBrTlehdi7PEIMT8k0bQixHUGXggPAlKnOQ==}
    engines: {node: ^16.0.0 || >=18.0.0}
    peerDependencies:
      typescript: '*'
    peerDependenciesMeta:
      typescript:
        optional: true
    dependencies:
      '@typescript-eslint/types': 7.1.0
      '@typescript-eslint/visitor-keys': 7.1.0
      debug: 4.3.4(supports-color@8.1.1)
      globby: 11.1.0
      is-glob: 4.0.3
      minimatch: 9.0.3
      semver: 7.6.0
      ts-api-utils: 1.2.1(typescript@5.3.3)
      typescript: 5.3.3
    transitivePeerDependencies:
      - supports-color
    dev: true

  /@typescript-eslint/utils@5.62.0(eslint@8.57.0)(typescript@5.3.3):
    resolution: {integrity: sha512-n8oxjeb5aIbPFEtmQxQYOLI0i9n5ySBEY/ZEHHZqKQSFnxio1rv6dthascc9dLuwrL0RC5mPCxB7vnAVGAYWAQ==}
    engines: {node: ^12.22.0 || ^14.17.0 || >=16.0.0}
    peerDependencies:
      eslint: ^6.0.0 || ^7.0.0 || ^8.0.0
    dependencies:
      '@eslint-community/eslint-utils': 4.4.0(eslint@8.57.0)
      '@types/json-schema': 7.0.15
      '@types/semver': 7.5.8
      '@typescript-eslint/scope-manager': 5.62.0
      '@typescript-eslint/types': 5.62.0
      '@typescript-eslint/typescript-estree': 5.62.0(typescript@5.3.3)
      eslint: 8.57.0
      eslint-scope: 5.1.1
      semver: 7.6.0
    transitivePeerDependencies:
      - supports-color
      - typescript
    dev: true

<<<<<<< HEAD
  /@typescript-eslint/utils@6.19.0(eslint@8.57.0)(typescript@5.3.3):
    resolution: {integrity: sha512-QR41YXySiuN++/dC9UArYOg4X86OAYP83OWTewpVx5ct1IZhjjgTLocj7QNxGhWoTqknsgpl7L+hGygCO+sdYw==}
    engines: {node: ^16.0.0 || >=18.0.0}
    peerDependencies:
      eslint: ^7.0.0 || ^8.0.0
    dependencies:
      '@eslint-community/eslint-utils': 4.4.0(eslint@8.57.0)
      '@types/json-schema': 7.0.15
      '@types/semver': 7.5.8
      '@typescript-eslint/scope-manager': 6.19.0
      '@typescript-eslint/types': 6.19.0
      '@typescript-eslint/typescript-estree': 6.19.0(typescript@5.3.3)
      eslint: 8.57.0
      semver: 7.6.0
    transitivePeerDependencies:
      - supports-color
      - typescript
    dev: true

=======
>>>>>>> ebe537b4
  /@typescript-eslint/utils@6.21.0(eslint@8.57.0)(typescript@5.3.3):
    resolution: {integrity: sha512-NfWVaC8HP9T8cbKQxHcsJBY5YE1O33+jpMwN45qzWWaPDZgLIbo12toGMWnmhvCpd3sIxkpDw3Wv1B3dYrbDQQ==}
    engines: {node: ^16.0.0 || >=18.0.0}
    peerDependencies:
      eslint: ^7.0.0 || ^8.0.0
    dependencies:
      '@eslint-community/eslint-utils': 4.4.0(eslint@8.57.0)
      '@types/json-schema': 7.0.15
      '@types/semver': 7.5.8
      '@typescript-eslint/scope-manager': 6.21.0
      '@typescript-eslint/types': 6.21.0
      '@typescript-eslint/typescript-estree': 6.21.0(typescript@5.3.3)
      eslint: 8.57.0
      semver: 7.6.0
    transitivePeerDependencies:
      - supports-color
      - typescript
    dev: true

  /@typescript-eslint/utils@7.1.0(eslint@8.57.0)(typescript@5.3.3):
    resolution: {integrity: sha512-WUFba6PZC5OCGEmbweGpnNJytJiLG7ZvDBJJoUcX4qZYf1mGZ97mO2Mps6O2efxJcJdRNpqweCistDbZMwIVHw==}
    engines: {node: ^16.0.0 || >=18.0.0}
    peerDependencies:
      eslint: ^8.56.0
    dependencies:
      '@eslint-community/eslint-utils': 4.4.0(eslint@8.57.0)
      '@types/json-schema': 7.0.15
      '@types/semver': 7.5.8
      '@typescript-eslint/scope-manager': 7.1.0
      '@typescript-eslint/types': 7.1.0
      '@typescript-eslint/typescript-estree': 7.1.0(typescript@5.3.3)
      eslint: 8.57.0
      semver: 7.6.0
    transitivePeerDependencies:
      - supports-color
      - typescript
    dev: true

  /@typescript-eslint/visitor-keys@5.62.0:
    resolution: {integrity: sha512-07ny+LHRzQXepkGg6w0mFY41fVUNBrL2Roj/++7V1txKugfjm/Ci/qSND03r2RhlJhJYMcTn9AhhSSqQp0Ysyw==}
    engines: {node: ^12.22.0 || ^14.17.0 || >=16.0.0}
    dependencies:
      '@typescript-eslint/types': 5.62.0
      eslint-visitor-keys: 3.4.3
    dev: true

  /@typescript-eslint/visitor-keys@6.19.0:
    resolution: {integrity: sha512-hZaUCORLgubBvtGpp1JEFEazcuEdfxta9j4iUwdSAr7mEsYYAp3EAUyCZk3VEEqGj6W+AV4uWyrDGtrlawAsgQ==}
    engines: {node: ^16.0.0 || >=18.0.0}
    dependencies:
      '@typescript-eslint/types': 6.19.0
      eslint-visitor-keys: 3.4.3
    dev: true

  /@typescript-eslint/visitor-keys@6.21.0:
    resolution: {integrity: sha512-JJtkDduxLi9bivAB+cYOVMtbkqdPOhZ+ZI5LC47MIRrDV4Yn2o+ZnW10Nkmr28xRpSpdJ6Sm42Hjf2+REYXm0A==}
    engines: {node: ^16.0.0 || >=18.0.0}
    dependencies:
      '@typescript-eslint/types': 6.21.0
      eslint-visitor-keys: 3.4.3
    dev: true

  /@typescript-eslint/visitor-keys@7.1.0:
    resolution: {integrity: sha512-FhUqNWluiGNzlvnDZiXad4mZRhtghdoKW6e98GoEOYSu5cND+E39rG5KwJMUzeENwm1ztYBRqof8wMLP+wNPIA==}
    engines: {node: ^16.0.0 || >=18.0.0}
    dependencies:
      '@typescript-eslint/types': 7.1.0
      eslint-visitor-keys: 3.4.3
    dev: true

  /@ungap/structured-clone@1.2.0:
    resolution: {integrity: sha512-zuVdFrMJiuCDQUMCzQaD6KL28MjnqqN8XnAqiEq9PNm/hCPTSGfrXCOfwj1ow4LFb/tNymJPwsNbVePc1xFqrQ==}
    dev: true

  /abbrev@1.0.9:
    resolution: {integrity: sha512-LEyx4aLEC3x6T0UguF6YILf+ntvmOaWsVfENmIW0E9H09vKlLDGelMjjSm0jkDHALj8A8quZ/HapKNigzwge+Q==}
    dev: true

  /abitype@1.0.0(typescript@5.3.3)(zod@3.22.4):
    resolution: {integrity: sha512-NMeMah//6bJ56H5XRj8QCV4AwuW6hB6zqz2LnhhLdcWVQOsXki6/Pn3APeqxCma62nXIcmZWdu1DlHWS74umVQ==}
    peerDependencies:
      typescript: '>=5.0.4'
      zod: ^3 >=3.22.0
    peerDependenciesMeta:
      typescript:
        optional: true
      zod:
        optional: true
    dependencies:
      typescript: 5.3.3
      zod: 3.22.4
    dev: true

  /acorn-jsx@5.3.2(acorn@8.11.3):
    resolution: {integrity: sha512-rq9s+JNhf0IChjtDXxllJ7g41oZk5SlXtp0LHwyA5cejwn7vKmKp4pPri6YEePv2PU65sAsegbXtIinmDFDXgQ==}
    peerDependencies:
      acorn: ^6.0.0 || ^7.0.0 || ^8.0.0
    dependencies:
      acorn: 8.11.3
    dev: true

  /acorn-walk@8.3.2:
    resolution: {integrity: sha512-cjkyv4OtNCIeqhHrfS81QWXoCBPExR/J62oyEqepVw8WaQeSqpW2uhuLPh1m9eWhDuOo/jUXVTlifvesOWp/4A==}
    engines: {node: '>=0.4.0'}
    dev: true

  /acorn@8.11.3:
    resolution: {integrity: sha512-Y9rRfJG5jcKOE0CLisYbojUjIrIEE7AGMzA/Sm4BslANhbS+cDMpgBdcPT91oJ7OuJ9hYJBx59RjbhxVnrF8Xg==}
    engines: {node: '>=0.4.0'}
    hasBin: true
    dev: true

  /adm-zip@0.4.16:
    resolution: {integrity: sha512-TFi4HBKSGfIKsK5YCkKaaFG2m4PEDyViZmEwof3MTIgzimHLto6muaHVpbrljdIvIrFZzEq/p4nafOeLcYegrg==}
    engines: {node: '>=0.3.0'}
    dev: true

  /aes-js@3.0.0:
    resolution: {integrity: sha512-H7wUZRn8WpTq9jocdxQ2c8x2sKo9ZVmzfRE13GiNJXfp7NcKYEdvl3vspKjXox6RIG2VtaRe4JFvxG4rqp2Zuw==}
    dev: true

  /aes-js@4.0.0-beta.5:
    resolution: {integrity: sha512-G965FqalsNyrPqgEGON7nIx1e/OVENSgiEIzyC63haUMuvNnwIgIjMs52hlTCKhkBny7A2ORNlfY9Zu+jmGk1Q==}

  /agent-base@6.0.2:
    resolution: {integrity: sha512-RZNwNclF7+MS/8bDg70amg32dyeZGZxiDuQmZxKLAlQjr3jGyLx+4Kkk58UO7D2QdgFIQCovuSuZESne6RG6XQ==}
    engines: {node: '>= 6.0.0'}
    dependencies:
      debug: 4.3.4(supports-color@8.1.1)
    transitivePeerDependencies:
      - supports-color
    dev: true

  /aggregate-error@3.1.0:
    resolution: {integrity: sha512-4I7Td01quW/RpocfNayFdFVk1qSuoh0E7JrbRJ16nH01HhKFQ88INq9Sd+nd72zqRySlr9BmDA8xlEJ6vJMrYA==}
    engines: {node: '>=8'}
    dependencies:
      clean-stack: 2.2.0
      indent-string: 4.0.0
    dev: true

  /ajv@6.12.6:
    resolution: {integrity: sha512-j3fVLgvTo527anyYyJOGTYJbG+vnnQYvE0m5mmkc1TK+nxAppkCLMIL0aZ4dblVCNoGShhm+kzE4ZUykBoMg4g==}
    dependencies:
      fast-deep-equal: 3.1.3
      fast-json-stable-stringify: 2.1.0
      json-schema-traverse: 0.4.1
      uri-js: 4.4.1
    dev: true

  /ajv@8.12.0:
    resolution: {integrity: sha512-sRu1kpcO9yLtYxBKvqfTeh9KzZEwO3STyX1HT+4CaDzC6HpTGYhIhPIzj9XuKU7KYDwnaeh5hcOwjy1QuJzBPA==}
    dependencies:
      fast-deep-equal: 3.1.3
      json-schema-traverse: 1.0.0
      require-from-string: 2.0.2
      uri-js: 4.4.1
    dev: true

  /amdefine@1.0.1:
    resolution: {integrity: sha512-S2Hw0TtNkMJhIabBwIojKL9YHO5T0n5eNqWJ7Lrlel/zDbftQpxpapi8tZs3X1HWa+u+QeydGmzzNU0m09+Rcg==}
    engines: {node: '>=0.4.2'}
    requiresBuild: true
    dev: true
    optional: true

  /ansi-align@3.0.1:
    resolution: {integrity: sha512-IOfwwBF5iczOjp/WeY4YxyjqAFMQoZufdQWDd19SEExbVLNXqvpzSJ/M7Za4/sCPmQ0+GRquoA7bGcINcxew6w==}
    dependencies:
      string-width: 4.2.3
    dev: true

  /ansi-colors@4.1.1:
    resolution: {integrity: sha512-JoX0apGbHaUJBNl6yF+p6JAFYZ666/hhCGKN5t9QFjbJQKUU/g8MNbFDbvfrgKXvI1QpZplPOnwIo99lX/AAmA==}
    engines: {node: '>=6'}
    dev: true

  /ansi-colors@4.1.3:
    resolution: {integrity: sha512-/6w/C21Pm1A7aZitlI5Ni/2J6FFQN8i1Cvz3kHABAAbw93v/NlvKdVOqz7CCWz/3iv/JplRSEEZ83XION15ovw==}
    engines: {node: '>=6'}
    dev: true

  /ansi-escapes@4.3.2:
    resolution: {integrity: sha512-gKXj5ALrKWQLsYG9jlTRmR/xKluxHV+Z9QEwNIgCfM1/uwPMCuzVVnh5mwTd+OuBZcwSIMbqssNWRm1lE51QaQ==}
    engines: {node: '>=8'}
    dependencies:
      type-fest: 0.21.3
    dev: true

  /ansi-regex@3.0.1:
    resolution: {integrity: sha512-+O9Jct8wf++lXxxFc4hc8LsjaSq0HFzzL7cVsw8pRDIPdjKD2mT4ytDZlLuSBZ4cLKZFXIrMGO7DbQCtMJJMKw==}
    engines: {node: '>=4'}
    dev: true

  /ansi-regex@5.0.1:
    resolution: {integrity: sha512-quJQXlTSUGL2LH9SUXo8VwsY4soanhgo6LNSm84E1LBcE8s3O0wpdiRzyR9z/ZZJMlMWv37qOOb9pdJlMUEKFQ==}
    engines: {node: '>=8'}
    dev: true

  /ansi-regex@6.0.1:
    resolution: {integrity: sha512-n5M855fKb2SsfMIiFFoVrABHJC8QtHwVx+mHWP3QcEqBHYienj5dHSgjbxtC0WEZXYt4wcD6zrQElDPhFuZgfA==}
    engines: {node: '>=12'}
    dev: true

  /ansi-styles@3.2.1:
    resolution: {integrity: sha512-VT0ZI6kZRdTh8YyJw3SMbYm/u+NqfsAxEpWO0Pf9sq8/e94WxxOpPKx9FR1FlyCtOVDNOQ+8ntlqFxiRc+r5qA==}
    engines: {node: '>=4'}
    dependencies:
      color-convert: 1.9.3
    dev: true

  /ansi-styles@4.3.0:
    resolution: {integrity: sha512-zbB9rCJAT1rbjiVDb2hqKFHNYLxgtk8NURxZ3IZwD3F6NtxbXZQCnnSi1Lkx+IDohdPlFp222wVALIheZJQSEg==}
    engines: {node: '>=8'}
    dependencies:
      color-convert: 2.0.1
    dev: true

  /ansi-styles@6.2.1:
    resolution: {integrity: sha512-bN798gFfQX+viw3R7yrGWRqnrN2oRkEkUjjl4JNn4E8GxxbjtG3FbrEIIY3l8/hrwUwIeCZvi4QuOTP4MErVug==}
    engines: {node: '>=12'}
    dev: true

  /antlr4@4.13.1:
    resolution: {integrity: sha512-kiXTspaRYvnIArgE97z5YVVf/cDVQABr3abFRR6mE7yesLMkgu4ujuyV/sgxafQ8wgve0DJQUJ38Z8tkgA2izA==}
    engines: {node: '>=16'}
    dev: true

  /antlr4ts@0.5.0-alpha.4:
    resolution: {integrity: sha512-WPQDt1B74OfPv/IMS2ekXAKkTZIHl88uMetg6q3OTqgFxZ/dxDXI0EWLyZid/1Pe6hTftyg5N7gel5wNAGxXyQ==}
    dev: true

  /anymatch@3.1.3:
    resolution: {integrity: sha512-KMReFUr0B4t+D+OBkjR3KYqvocp2XaSzO55UcB6mgQMd3KbcE+mWTyvVV7D/zsdEbNnV6acZUutkiHQXvTr1Rw==}
    engines: {node: '>= 8'}
    dependencies:
      normalize-path: 3.0.0
      picomatch: 2.3.1
    dev: true

  /arg@4.1.3:
    resolution: {integrity: sha512-58S9QDqG0Xx27YwPSt9fJxivjYl432YCwfDMfZ+71RAqUrZef7LrKQZ3LHLOwCS4FLNBplP533Zx895SeOCHvA==}
    dev: true

  /argparse@1.0.10:
    resolution: {integrity: sha512-o5Roy6tNG4SL/FOkCAN6RzjiakZS25RLYFrcMttJqbdd8BWrnA+fGz57iN5Pb06pvBGvl5gQ0B48dJlslXvoTg==}
    dependencies:
      sprintf-js: 1.0.3
    dev: true

  /argparse@2.0.1:
    resolution: {integrity: sha512-8+9WqebbFzpX9OR+Wa6O29asIogeRMzcGtAINdpMHHyAg10f05aSFVBbcEqGf/PXw1EjAZ+q2/bEBg3DvurK3Q==}
    dev: true

  /aria-query@5.3.0:
    resolution: {integrity: sha512-b0P0sZPKtyu8HkeRAfCq0IfURZK+SuwMjY1UXGBU27wpAiTwQAIlq56IbIO+ytk/JjS1fMR14ee5WBBfKi5J6A==}
    dependencies:
      dequal: 2.0.3
    dev: true

  /array-back@3.1.0:
    resolution: {integrity: sha512-TkuxA4UCOvxuDK6NZYXCalszEzj+TLszyASooky+i742l9TqsOdYCMJJupxRic61hwquNtppB3hgcuq9SVSH1Q==}
    engines: {node: '>=6'}
    dev: true

  /array-back@4.0.2:
    resolution: {integrity: sha512-NbdMezxqf94cnNfWLL7V/im0Ub+Anbb0IoZhvzie8+4HJ4nMQuzHuy49FkGYCJK2yAloZ3meiB6AVMClbrI1vg==}
    engines: {node: '>=8'}
    dev: true

  /array-buffer-byte-length@1.0.1:
    resolution: {integrity: sha512-ahC5W1xgou+KTXix4sAO8Ki12Q+jf4i0+tmk3sC+zgcynshkHxzpXdImBehiUYKKKDwvfFiJl1tZt6ewscS1Mg==}
    engines: {node: '>= 0.4'}
    dependencies:
      call-bind: 1.0.7
      is-array-buffer: 3.0.4
    dev: true

  /array-includes@3.1.7:
    resolution: {integrity: sha512-dlcsNBIiWhPkHdOEEKnehA+RNUWDc4UqFtnIXU4uuYDPtA4LDkr7qip2p0VvFAEXNDr0yWZ9PJyIRiGjRLQzwQ==}
    engines: {node: '>= 0.4'}
    dependencies:
      call-bind: 1.0.7
      define-properties: 1.2.1
      es-abstract: 1.22.5
      get-intrinsic: 1.2.4
      is-string: 1.0.7
    dev: true

  /array-union@2.1.0:
    resolution: {integrity: sha512-HGyxoOTYUyCM6stUe6EJgnd4EoewAI7zMdfqO+kGjnlZmBDz/cR5pf8r/cR4Wq60sL/p0IkcjUEEPwS3GFrIyw==}
    engines: {node: '>=8'}
    dev: true

  /array-uniq@1.0.3:
    resolution: {integrity: sha512-MNha4BWQ6JbwhFhj03YK552f7cb3AzoE8SzeljgChvL1dl3IcvggXVz1DilzySZkCja+CXuZbdW7yATchWn8/Q==}
    engines: {node: '>=0.10.0'}
    dev: true

  /array.prototype.filter@1.0.3:
    resolution: {integrity: sha512-VizNcj/RGJiUyQBgzwxzE5oHdeuXY5hSbbmKMlphj1cy1Vl7Pn2asCGbSrru6hSQjmCzqTBPVWAF/whmEOVHbw==}
    engines: {node: '>= 0.4'}
    dependencies:
      call-bind: 1.0.7
      define-properties: 1.2.1
      es-abstract: 1.22.5
      es-array-method-boxes-properly: 1.0.0
      is-string: 1.0.7
    dev: true

  /array.prototype.findlastindex@1.2.4:
    resolution: {integrity: sha512-hzvSHUshSpCflDR1QMUBLHGHP1VIEBegT4pix9H/Z92Xw3ySoy6c2qh7lJWTJnRJ8JCZ9bJNCgTyYaJGcJu6xQ==}
    engines: {node: '>= 0.4'}
    dependencies:
      call-bind: 1.0.7
      define-properties: 1.2.1
      es-abstract: 1.22.5
      es-errors: 1.3.0
      es-shim-unscopables: 1.0.2
    dev: true

  /array.prototype.flat@1.3.2:
    resolution: {integrity: sha512-djYB+Zx2vLewY8RWlNCUdHjDXs2XOgm602S9E7P/UpHgfeHL00cRiIF+IN/G/aUJ7kGPb6yO/ErDI5V2s8iycA==}
    engines: {node: '>= 0.4'}
    dependencies:
      call-bind: 1.0.7
      define-properties: 1.2.1
      es-abstract: 1.22.5
      es-shim-unscopables: 1.0.2
    dev: true

  /array.prototype.flatmap@1.3.2:
    resolution: {integrity: sha512-Ewyx0c9PmpcsByhSW4r+9zDU7sGjFc86qf/kKtuSCRdhfbk0SNLLkaT5qvcHnRGgc5NP/ly/y+qkXkqONX54CQ==}
    engines: {node: '>= 0.4'}
    dependencies:
      call-bind: 1.0.7
      define-properties: 1.2.1
      es-abstract: 1.22.5
      es-shim-unscopables: 1.0.2
    dev: true

  /array.prototype.tosorted@1.1.3:
    resolution: {integrity: sha512-/DdH4TiTmOKzyQbp/eadcCVexiCb36xJg7HshYOYJnNZFDj33GEv0P7GxsynpShhq4OLYJzbGcBDkLsDt7MnNg==}
    dependencies:
      call-bind: 1.0.7
      define-properties: 1.2.1
      es-abstract: 1.22.5
      es-errors: 1.3.0
      es-shim-unscopables: 1.0.2
    dev: true

  /arraybuffer.prototype.slice@1.0.3:
    resolution: {integrity: sha512-bMxMKAjg13EBSVscxTaYA4mRc5t1UAXa2kXiGTNfZ079HIWXEkKmkgFrh/nJqamaLSrXO5H4WFFkPEaLJWbs3A==}
    engines: {node: '>= 0.4'}
    dependencies:
      array-buffer-byte-length: 1.0.1
      call-bind: 1.0.7
      define-properties: 1.2.1
      es-abstract: 1.22.5
      es-errors: 1.3.0
      get-intrinsic: 1.2.4
      is-array-buffer: 3.0.4
      is-shared-array-buffer: 1.0.3
    dev: true

  /asap@2.0.6:
    resolution: {integrity: sha512-BSHWgDSAiKs50o2Re8ppvp3seVHXSRM44cdSsT9FfNEUUZLOGWVCsiWaRPWM1Znn+mqZ1OfVZ3z3DWEzSp7hRA==}
    dev: true

  /assertion-error@1.1.0:
    resolution: {integrity: sha512-jgsaNduz+ndvGyFt3uSuWqvy4lCnIJiovtouQN5JZHOKCS2QuhEdbcQHFhVksz2N2U9hXJo8odG7ETyWlEeuDw==}
    dev: true

  /ast-parents@0.0.1:
    resolution: {integrity: sha512-XHusKxKz3zoYk1ic8Un640joHbFMhbqneyoZfoKnEGtf2ey9Uh/IdpcQplODdO/kENaMIWsD0nJm4+wX3UNLHA==}
    dev: true

  /ast-types-flow@0.0.8:
    resolution: {integrity: sha512-OH/2E5Fg20h2aPrbe+QL8JZQFko0YZaF+j4mnQ7BGhfavO7OpSLa8a0y9sBwomHdSbkhTS8TQNayBfnW5DwbvQ==}
    dev: true

  /astral-regex@2.0.0:
    resolution: {integrity: sha512-Z7tMw1ytTXt5jqMcOP+OQteU1VuNK9Y02uuJtKQ1Sv69jXQKKg5cibLwGJow8yzZP+eAc18EmLGPal0bp36rvQ==}
    engines: {node: '>=8'}
    dev: true

  /async@1.5.2:
    resolution: {integrity: sha512-nSVgobk4rv61R9PUSDtYt7mPVB2olxNR5RWJcAsH676/ef11bUZwvu7+RGYrYauVdDPcO519v68wRhXQtxsV9w==}
    dev: true

  /async@3.2.5:
    resolution: {integrity: sha512-baNZyqaaLhyLVKm/DlvdW051MSgO6b8eVfIezl9E5PqWxFgzLm/wQntEW4zOytVburDEr0JlALEpdOFwvErLsg==}
    dev: true

  /asynciterator.prototype@1.0.0:
    resolution: {integrity: sha512-wwHYEIS0Q80f5mosx3L/dfG5t5rjEa9Ft51GTaNt862EnpyGHpgz2RkZvLPp1oF5TnAiTohkEKVEu8pQPJI7Vg==}
    dependencies:
      has-symbols: 1.0.3
    dev: true

  /asynckit@0.4.0:
    resolution: {integrity: sha512-Oei9OH4tRh0YqU3GxhX79dM/mwVgvbZJaSNaRk+bshkj0S5cfHcgYakreBjrHwatXKbz+IoIdYLxrKim2MjW0Q==}
    dev: true

  /at-least-node@1.0.0:
    resolution: {integrity: sha512-+q/t7Ekv1EDY2l6Gda6LLiX14rU9TV20Wa3ofeQmwPFZbOMo9DXrLbOjFaaclkXKWidIaopwAObQDqwWtGUjqg==}
    engines: {node: '>= 4.0.0'}
    dev: true

  /available-typed-arrays@1.0.7:
    resolution: {integrity: sha512-wvUjBtSGN7+7SjNpq/9M2Tg350UZD3q62IFZLbRAR1bSMlCo1ZaeW+BJ+D090e4hIIZLBcTDWe4Mh4jvUDajzQ==}
    engines: {node: '>= 0.4'}
    dependencies:
      possible-typed-array-names: 1.0.0
    dev: true

  /axe-core@4.7.0:
    resolution: {integrity: sha512-M0JtH+hlOL5pLQwHOLNYZaXuhqmvS8oExsqB1SBYgA4Dk7u/xx+YdGHXaK5pyUfed5mYXdlYiphWq3G8cRi5JQ==}
    engines: {node: '>=4'}
    dev: true

  /axios@0.21.4(debug@4.3.4):
    resolution: {integrity: sha512-ut5vewkiu8jjGBdqpM44XxjuCjq9LAKeHVmoVfHVzy8eHgxxq8SbAVQNovDA8mVi05kP0Ea/n/UzcSHcTJQfNg==}
    dependencies:
      follow-redirects: 1.15.5(debug@4.3.4)
    transitivePeerDependencies:
      - debug
    dev: true

  /axios@1.6.7:
    resolution: {integrity: sha512-/hDJGff6/c7u0hDkvkGxR/oy6CbCs8ziCsC7SqmhjfozqiJGc8Z11wrv9z9lYfY4K8l+H9TpjcMDX0xOZmx+RA==}
    dependencies:
      follow-redirects: 1.15.5(debug@4.3.4)
      form-data: 4.0.0
      proxy-from-env: 1.1.0
    transitivePeerDependencies:
      - debug
    dev: true

  /axobject-query@3.2.1:
    resolution: {integrity: sha512-jsyHu61e6N4Vbz/v18DHwWYKK0bSWLqn47eeDSKPB7m8tqMHF9YJ+mhIk2lVteyZrY8tnSj/jHOv4YiTCuCJgg==}
    dependencies:
      dequal: 2.0.3
    dev: true

  /balanced-match@1.0.2:
    resolution: {integrity: sha512-3oSeUO0TMV67hN1AmbXsK4yaqU7tjiHlbxRDZOpH0KW9+CeX4bRAaX0Anxt0tx2MrpRpWwQaPwIlISEJhYU5Pw==}
    dev: true

  /base-x@3.0.9:
    resolution: {integrity: sha512-H7JU6iBHTal1gp56aKoaa//YUxEaAOUiydvrV/pILqIHXTtqxSkATOnDA2u+jZ/61sD+L/412+7kzXRtWukhpQ==}
    dependencies:
      safe-buffer: 5.2.1
    dev: true

  /bech32@1.1.4:
    resolution: {integrity: sha512-s0IrSOzLlbvX7yp4WBfPITzpAU8sqQcpsmwXDiKwrG4r491vwCO/XpejasRNl0piBMe/DvP4Tz0mIS/X1DPJBQ==}
    dev: true

  /bigint-crypto-utils@3.3.0:
    resolution: {integrity: sha512-jOTSb+drvEDxEq6OuUybOAv/xxoh3cuYRUIPyu8sSHQNKM303UQ2R1DAo45o1AkcIXw6fzbaFI1+xGGdaXs2lg==}
    engines: {node: '>=14.0.0'}
    dev: true

  /binary-extensions@2.2.0:
    resolution: {integrity: sha512-jDctJ/IVQbZoJykoeHbhXpOlNBqGNcwXJKJog42E5HDPUwQTSdjCHdihjj0DlnheQ7blbT6dHOafNAiS8ooQKA==}
    engines: {node: '>=8'}
    dev: true

  /blakejs@1.2.1:
    resolution: {integrity: sha512-QXUSXI3QVc/gJME0dBpXrag1kbzOqCjCX8/b54ntNyW6sjtoqxqRk3LTmXzaJoh71zMsDCjM+47jS7XiwN/+fQ==}
    dev: true

  /bn.js@4.11.6:
    resolution: {integrity: sha512-XWwnNNFCuuSQ0m3r3C4LE3EiORltHd9M05pq6FOlVeiophzRbMo50Sbz1ehl8K3Z+jw9+vmgnXefY1hz8X+2wA==}
    dev: true

  /bn.js@4.12.0:
    resolution: {integrity: sha512-c98Bf3tPniI+scsdk237ku1Dc3ujXQTSgyiPUDEOe7tRkhrqridvh8klBv0HCEso1OLOYcHuCv/cS6DNxKH+ZA==}
    dev: true

  /bn.js@5.2.1:
    resolution: {integrity: sha512-eXRvHzWyYPBuB4NBy0cmYQjGitUrtqwbvlzP3G6VFnNRbsZQIxQ10PbKKHt8gZ/HW/D/747aDl+QkDqg3KQLMQ==}
    dev: true

  /boxen@5.1.2:
    resolution: {integrity: sha512-9gYgQKXx+1nP8mP7CzFyaUARhg7D3n1dF/FnErWmu9l6JvGpNUN278h0aSb+QjoiKSWG+iZ3uHrcqk0qrY9RQQ==}
    engines: {node: '>=10'}
    dependencies:
      ansi-align: 3.0.1
      camelcase: 6.3.0
      chalk: 4.1.2
      cli-boxes: 2.2.1
      string-width: 4.2.3
      type-fest: 0.20.2
      widest-line: 3.1.0
      wrap-ansi: 7.0.0
    dev: true

  /brace-expansion@1.1.11:
    resolution: {integrity: sha512-iCuPHDFgrHX7H2vEI/5xpz07zSHB00TpugqhmYtVmMO6518mCuRMoOYFldEBl0g187ufozdaHgWKcYFb61qGiA==}
    dependencies:
      balanced-match: 1.0.2
      concat-map: 0.0.1
    dev: true

  /brace-expansion@2.0.1:
    resolution: {integrity: sha512-XnAIvQ8eM+kC6aULx6wuQiwVsnzsi9d3WxzV3FpWTGA19F621kwdbsAcFKXgKUHZWsy+mY6iL1sHTxWEFCytDA==}
    dependencies:
      balanced-match: 1.0.2
    dev: true

  /braces@3.0.2:
    resolution: {integrity: sha512-b8um+L1RzM3WDSzvhm6gIz1yfTbBt6YTlcEKAvsmqCZZFw46z626lVj9j1yEPW33H5H+lBQpZMP1k8l+78Ha0A==}
    engines: {node: '>=8'}
    dependencies:
      fill-range: 7.0.1
    dev: true

  /brorand@1.1.0:
    resolution: {integrity: sha512-cKV8tMCEpQs4hK/ik71d6LrPOnpkpGBR0wzxqr68g2m/LB2GxVYQroAjMJZRVM1Y4BCjCKc3vAamxSzOY2RP+w==}
    dev: true

  /browser-stdout@1.3.1:
    resolution: {integrity: sha512-qhAVI1+Av2X7qelOfAIYwXONood6XlZE/fXaBSmW/T5SzLAmCgzi+eiWE7fUvbHaeNBQH13UftjpXxsfLkMpgw==}
    dev: true

  /browserify-aes@1.2.0:
    resolution: {integrity: sha512-+7CHXqGuspUn/Sl5aO7Ea0xWGAtETPXNSAjHo48JfLdPWcMng33Xe4znFvQweqc/uzk5zSOI3H52CYnjCfb5hA==}
    dependencies:
      buffer-xor: 1.0.3
      cipher-base: 1.0.4
      create-hash: 1.2.0
      evp_bytestokey: 1.0.3
      inherits: 2.0.4
      safe-buffer: 5.2.1
    dev: true

  /bs58@4.0.1:
    resolution: {integrity: sha512-Ok3Wdf5vOIlBrgCvTq96gBkJw+JUEzdBgyaza5HLtPm7yTHkjRy8+JzNyHF7BHa0bNWOQIp3m5YF0nnFcOIKLw==}
    dependencies:
      base-x: 3.0.9
    dev: true

  /bs58check@2.1.2:
    resolution: {integrity: sha512-0TS1jicxdU09dwJMNZtVAfzPi6Q6QeN0pM1Fkzrjn+XYHvzMKPU3pHVpva+769iNVSfIYWf7LJ6WR+BuuMf8cA==}
    dependencies:
      bs58: 4.0.1
      create-hash: 1.2.0
      safe-buffer: 5.2.1
    dev: true

  /buffer-from@1.1.2:
    resolution: {integrity: sha512-E+XQCRwSbaaiChtv6k6Dwgc+bx+Bs6vuKJHHl5kox/BaKbhiXzqQOwK4cO22yElGp2OCmjwVhT3HmxgyPGnJfQ==}
    dev: true

  /buffer-xor@1.0.3:
    resolution: {integrity: sha512-571s0T7nZWK6vB67HI5dyUF7wXiNcfaPPPTl6zYCNApANjIvYJTg7hlud/+cJpdAhS7dVzqMLmfhfHR3rAcOjQ==}
    dev: true

  /builtin-modules@3.3.0:
    resolution: {integrity: sha512-zhaCDicdLuWN5UbN5IMnFqNMhNfo919sH85y2/ea+5Yg9TsTkeZxpL+JLbp6cgYFS4sRLp3YV4S6yDuqVWHYOw==}
    engines: {node: '>=6'}
    dev: true

  /bytes@3.1.2:
    resolution: {integrity: sha512-/Nf7TyzTx6S3yRJObOAV7956r8cr2+Oj8AC5dt8wSP3BQAoeX58NoHyCU8P8zGkNXStjTSi6fzO6F0pBdcYbEg==}
    engines: {node: '>= 0.8'}
    dev: true

  /cacheable-lookup@7.0.0:
    resolution: {integrity: sha512-+qJyx4xiKra8mZrcwhjMRMUhD5NR1R8esPkzIYxX96JiecFoxAXFuz/GpR3+ev4PE1WamHip78wV0vcmPQtp8w==}
    engines: {node: '>=14.16'}
    dev: true

  /cacheable-request@10.2.14:
    resolution: {integrity: sha512-zkDT5WAF4hSSoUgyfg5tFIxz8XQK+25W/TLVojJTMKBaxevLBBtLxgqguAuVQB8PVW79FVjHcU+GJ9tVbDZ9mQ==}
    engines: {node: '>=14.16'}
    dependencies:
      '@types/http-cache-semantics': 4.0.4
      get-stream: 6.0.1
      http-cache-semantics: 4.1.1
      keyv: 4.5.4
      mimic-response: 4.0.0
      normalize-url: 8.0.0
      responselike: 3.0.0
    dev: true

  /call-bind@1.0.7:
    resolution: {integrity: sha512-GHTSNSYICQ7scH7sZ+M2rFopRoLh8t2bLSW6BbgrtLsahOIB5iyAVJf9GjWK3cYTDaMj4XdBpM1cA6pIS0Kv2w==}
    engines: {node: '>= 0.4'}
    dependencies:
      es-define-property: 1.0.0
      es-errors: 1.3.0
      function-bind: 1.1.2
      get-intrinsic: 1.2.4
      set-function-length: 1.2.1
    dev: true

  /callsites@3.1.0:
    resolution: {integrity: sha512-P8BjAsXvZS+VIDUI11hHCQEv74YT67YUi5JJFNWIqL235sBmjX4+qx9Muvls5ivyNENctx46xQLQ3aTuE7ssaQ==}
    engines: {node: '>=6'}
    dev: true

  /camelcase@6.3.0:
    resolution: {integrity: sha512-Gmy6FhYlCY7uOElZUSbxo2UCDH8owEk996gkbrpsgGtrJLM3J7jGxl9Ic7Qwwj4ivOE5AWZWRMecDdF7hqGjFA==}
    engines: {node: '>=10'}
    dev: true

  /caseless@0.12.0:
    resolution: {integrity: sha512-4tYFyifaFfGacoiObjJegolkwSU4xQNGbVgUiNYVUxbQ2x2lUsFvY4hVgVzGiIe6WLOPqycWXA40l+PWsxthUw==}
    dev: true

  /cbor@8.1.0:
    resolution: {integrity: sha512-DwGjNW9omn6EwP70aXsn7FQJx5kO12tX0bZkaTjzdVFM6/7nhA4t0EENocKGx6D2Bch9PE2KzCUf5SceBdeijg==}
    engines: {node: '>=12.19'}
    dependencies:
      nofilter: 3.1.0
    dev: true

  /chai-as-promised@7.1.1(chai@4.4.1):
    resolution: {integrity: sha512-azL6xMoi+uxu6z4rhWQ1jbdUhOMhis2PvscD/xjLqNMkv3BPPp2JyyuTHOrf9BOosGpNQ11v6BKv/g57RXbiaA==}
    peerDependencies:
      chai: '>= 2.1.2 < 5'
    dependencies:
      chai: 4.4.1
      check-error: 1.0.3
    dev: true

  /chai@4.4.1:
    resolution: {integrity: sha512-13sOfMv2+DWduEU+/xbun3LScLoqN17nBeTLUsmDfKdoiC1fr0n9PU4guu4AhRcOVFk/sW8LyZWHuhWtQZiF+g==}
    engines: {node: '>=4'}
    dependencies:
      assertion-error: 1.1.0
      check-error: 1.0.3
      deep-eql: 4.1.3
      get-func-name: 2.0.2
      loupe: 2.3.7
      pathval: 1.1.1
      type-detect: 4.0.8
    dev: true

  /chalk@2.4.2:
    resolution: {integrity: sha512-Mti+f9lpJNcwF4tWV8/OrTTtF1gZi+f8FqlyAdouralcFWFQWF2+NgCHShjkCb+IFBLq9buZwE1xckQU4peSuQ==}
    engines: {node: '>=4'}
    dependencies:
      ansi-styles: 3.2.1
      escape-string-regexp: 1.0.5
      supports-color: 5.5.0
    dev: true

  /chalk@4.1.2:
    resolution: {integrity: sha512-oKnbhFyRIXpUuez8iBMmyEa4nbj4IOQyuhc/wy9kY7/WVPcwIO9VA668Pu8RkO7+0G76SLROeyw9CpQ061i4mA==}
    engines: {node: '>=10'}
    dependencies:
      ansi-styles: 4.3.0
      supports-color: 7.2.0
    dev: true

  /charenc@0.0.2:
    resolution: {integrity: sha512-yrLQ/yVUFXkzg7EDQsPieE/53+0RlaWTs+wBrvW36cyilJ2SaDWfl4Yj7MtLTXleV9uEKefbAGUPv2/iWSooRA==}
    dev: true

  /check-error@1.0.3:
    resolution: {integrity: sha512-iKEoDYaRmd1mxM90a2OEfWhjsjPpYPuQ+lMYsoxB126+t8fw7ySEO48nmDg5COTjxDI65/Y2OWpeEHk3ZOe8zg==}
    dependencies:
      get-func-name: 2.0.2
    dev: true

  /chokidar@3.5.3:
    resolution: {integrity: sha512-Dr3sfKRP6oTcjf2JmUmFJfeVMvXBdegxB0iVQ5eb2V10uFJUCAS8OByZdVAyVb8xXNz3GjjTgj9kLWsZTqE6kw==}
    engines: {node: '>= 8.10.0'}
    dependencies:
      anymatch: 3.1.3
      braces: 3.0.2
      glob-parent: 5.1.2
      is-binary-path: 2.1.0
      is-glob: 4.0.3
      normalize-path: 3.0.0
      readdirp: 3.6.0
    optionalDependencies:
      fsevents: 2.3.3
    dev: true

  /chokidar@3.6.0:
    resolution: {integrity: sha512-7VT13fmjotKpGipCW9JEQAusEPE+Ei8nl6/g4FBAmIm0GOOLMua9NDDo/DWp0ZAxCr3cPq5ZpBqmPAQgDda2Pw==}
    engines: {node: '>= 8.10.0'}
    dependencies:
      anymatch: 3.1.3
      braces: 3.0.2
      glob-parent: 5.1.2
      is-binary-path: 2.1.0
      is-glob: 4.0.3
      normalize-path: 3.0.0
      readdirp: 3.6.0
    optionalDependencies:
      fsevents: 2.3.3
    dev: true

  /ci-info@2.0.0:
    resolution: {integrity: sha512-5tK7EtrZ0N+OLFMthtqOj4fI2Jeb88C4CAZPu25LDVUgXJ0A3Js4PMGqrn0JU1W0Mh1/Z8wZzYPxqUrXeBboCQ==}
    dev: true

  /ci-info@3.9.0:
    resolution: {integrity: sha512-NIxF55hv4nSqQswkAeiOi1r83xy8JldOFDTWiug55KBu9Jnblncd2U6ViHmYgHf01TPZS77NJBhBMKdWj9HQMQ==}
    engines: {node: '>=8'}
    dev: true

  /cipher-base@1.0.4:
    resolution: {integrity: sha512-Kkht5ye6ZGmwv40uUDZztayT2ThLQGfnj/T71N/XzeZeo3nf8foyW7zGTsPYkEya3m5f3cAypH+qe7YOrM1U2Q==}
    dependencies:
      inherits: 2.0.4
      safe-buffer: 5.2.1
    dev: true

  /clean-regexp@1.0.0:
    resolution: {integrity: sha512-GfisEZEJvzKrmGWkvfhgzcz/BllN1USeqD2V6tg14OAOgaCD2Z/PUEuxnAZ/nPvmaHRG7a8y77p1T/IRQ4D1Hw==}
    engines: {node: '>=4'}
    dependencies:
      escape-string-regexp: 1.0.5
    dev: true

  /clean-stack@2.2.0:
    resolution: {integrity: sha512-4diC9HaTE+KRAMWhDhrGOECgWZxoevMc5TlkObMqNSsVU62PYzXZ/SMTjzyGAFF1YusgxGcSWTEXBhp0CPwQ1A==}
    engines: {node: '>=6'}
    dev: true

  /cli-boxes@2.2.1:
    resolution: {integrity: sha512-y4coMcylgSCdVinjiDBuR8PCC2bLjyGTwEmPb9NHR/QaNU6EUOXcTY/s6VjGMD6ENSEaeQYHCY0GNGS5jfMwPw==}
    engines: {node: '>=6'}
    dev: true

  /cli-table3@0.5.1:
    resolution: {integrity: sha512-7Qg2Jrep1S/+Q3EceiZtQcDPWxhAvBw+ERf1162v4sikJrvojMHFqXt8QIVha8UlH9rgU0BeWPytZ9/TzYqlUw==}
    engines: {node: '>=6'}
    dependencies:
      object-assign: 4.1.1
      string-width: 2.1.1
    optionalDependencies:
      colors: 1.4.0
    dev: true

  /cliui@7.0.4:
    resolution: {integrity: sha512-OcRE68cOsVMXp1Yvonl/fzkQOyjLSu/8bhPDfQt0e0/Eb283TKP20Fs2MqoPsr9SwA595rRCA+QMzYc9nBP+JQ==}
    dependencies:
      string-width: 4.2.3
      strip-ansi: 6.0.1
      wrap-ansi: 7.0.0
    dev: true

  /color-convert@1.9.3:
    resolution: {integrity: sha512-QfAUtd+vFdAtFQcC8CCyYt1fYWxSqAiK2cSD6zDB8N3cpsEBAvRxp9zOGg6G/SHHJYAT88/az/IuDGALsNVbGg==}
    dependencies:
      color-name: 1.1.3
    dev: true

  /color-convert@2.0.1:
    resolution: {integrity: sha512-RRECPsj7iu/xb5oKYcsFHSppFNnsj/52OVTRKb4zP5onXwVF3zVmmToNcOfGC+CRDpfK/U584fMg38ZHCaElKQ==}
    engines: {node: '>=7.0.0'}
    dependencies:
      color-name: 1.1.4
    dev: true

  /color-name@1.1.3:
    resolution: {integrity: sha512-72fSenhMw2HZMTVHeCA9KCmpEIbzWiQsjN+BHcBbS9vr1mtt+vJjPdksIBNUmKAW8TFUDPJK5SUU3QhE9NEXDw==}
    dev: true

  /color-name@1.1.4:
    resolution: {integrity: sha512-dOy+3AuW3a2wNbZHIuMZpTcgjGuLU/uBL/ubcZF9OXbDo8ff4O8yVp5Bf0efS8uEoYo5q4Fx7dY9OgQGXgAsQA==}
    dev: true

  /color-string@1.9.1:
    resolution: {integrity: sha512-shrVawQFojnZv6xM40anx4CkoDP+fZsw/ZerEMsW/pyzsRbElpsL/DBVW7q3ExxwusdNXI3lXpuhEZkzs8p5Eg==}
    dependencies:
      color-name: 1.1.4
      simple-swizzle: 0.2.2
    dev: true

  /color@3.2.1:
    resolution: {integrity: sha512-aBl7dZI9ENN6fUGC7mWpMTPNHmWUSNan9tuWN6ahh5ZLNk9baLJOnSMlrQkHcrfFgz2/RigjUVAjdx36VcemKA==}
    dependencies:
      color-convert: 1.9.3
      color-string: 1.9.1
    dev: true

  /colors@1.4.0:
    resolution: {integrity: sha512-a+UqTh4kgZg/SlGvfbzDHpgRu7AAQOmmqRHJnxhRZICKFUT91brVhNNt58CMWU9PsBbv3PDCZUHbVxuDiH2mtA==}
    engines: {node: '>=0.1.90'}
    dev: true

  /colorspace@1.1.4:
    resolution: {integrity: sha512-BgvKJiuVu1igBUF2kEjRCZXol6wiiGbY5ipL/oVPwm0BL9sIpMIzM8IK7vwuxIIzOXMV3Ey5w+vxhm0rR/TN8w==}
    dependencies:
      color: 3.2.1
      text-hex: 1.0.0
    dev: true

  /combined-stream@1.0.8:
    resolution: {integrity: sha512-FQN4MRfuJeHf7cBbBMJFXhKSDq+2kAArBlmRBvcvFE5BB1HZKXtSFASDhdlz9zOYwxh8lDdnvmMOe/+5cdoEdg==}
    engines: {node: '>= 0.8'}
    dependencies:
      delayed-stream: 1.0.0
    dev: true

  /command-exists@1.2.9:
    resolution: {integrity: sha512-LTQ/SGc+s0Xc0Fu5WaKnR0YiygZkm9eKFvyS+fRsU7/ZWFF8ykFM6Pc9aCVf1+xasOOZpO3BAVgVrKvsqKHV7w==}
    dev: true

  /command-line-args@5.2.1:
    resolution: {integrity: sha512-H4UfQhZyakIjC74I9d34fGYDwk3XpSr17QhEd0Q3I9Xq1CETHo4Hcuo87WyWHpAF1aSLjLRf5lD9ZGX2qStUvg==}
    engines: {node: '>=4.0.0'}
    dependencies:
      array-back: 3.1.0
      find-replace: 3.0.0
      lodash.camelcase: 4.3.0
      typical: 4.0.0
    dev: true

  /command-line-usage@6.1.3:
    resolution: {integrity: sha512-sH5ZSPr+7UStsloltmDh7Ce5fb8XPlHyoPzTpyyMuYCtervL65+ubVZ6Q61cFtFl62UyJlc8/JwERRbAFPUqgw==}
    engines: {node: '>=8.0.0'}
    dependencies:
      array-back: 4.0.2
      chalk: 2.4.2
      table-layout: 1.0.2
      typical: 5.2.0
    dev: true

  /commander@10.0.1:
    resolution: {integrity: sha512-y4Mg2tXshplEbSGzx7amzPwKKOCGuoSRP/CjEdwwk0FOGlUbq6lKuoyDZTNZkmxHdJtp54hdfY/JUrdL7Xfdug==}
    engines: {node: '>=14'}
    dev: true

  /commander@3.0.2:
    resolution: {integrity: sha512-Gar0ASD4BDyKC4hl4DwHqDrmvjoxWKZigVnAbn5H1owvm4CxCPdb0HQDehwNYMJpla5+M2tPmPARzhtYuwpHow==}
    dev: true

  /concat-map@0.0.1:
    resolution: {integrity: sha512-/Srv4dswyQNBfohGpz9o6Yb3Gz3SrUDqBH5rTuhGR7ahtlbYKnVxw2bCFMRljaA7EXHaXZ8wsHdodFvbkhKmqg==}
    dev: true

  /concat-stream@1.6.2:
    resolution: {integrity: sha512-27HBghJxjiZtIk3Ycvn/4kbJk/1uZuJFfuPEns6LaEvpvG1f0hTea8lilrouyo9mVc2GWdcEZ8OLoGmSADlrCw==}
    engines: {'0': node >= 0.8}
    dependencies:
      buffer-from: 1.1.2
      inherits: 2.0.4
      readable-stream: 2.3.8
      typedarray: 0.0.6
    dev: true

  /config-chain@1.1.13:
    resolution: {integrity: sha512-qj+f8APARXHrM0hraqXYb2/bOVSV4PvJQlNZ/DVj0QrmNM2q2euizkeuVckQ57J+W0mRH6Hvi+k50M4Jul2VRQ==}
    dependencies:
      ini: 1.3.8
      proto-list: 1.2.4
    dev: true

  /cookie@0.4.2:
    resolution: {integrity: sha512-aSWTXFzaKWkvHO1Ny/s+ePFpvKsPnjc551iI41v3ny/ow6tBG5Vd+FuqGNhh1LxOmVzOlGUriIlOaokOvhaStA==}
    engines: {node: '>= 0.6'}
    dev: true

  /core-util-is@1.0.3:
    resolution: {integrity: sha512-ZQBvi1DcpJ4GDqanjucZ2Hj3wEO5pZDS89BWbkcrvdxksJorwUDDZamX9ldFkp9aw2lmBDLgkObEA4DWNJ9FYQ==}
    dev: true

  /cosmiconfig@8.3.6(typescript@5.3.3):
    resolution: {integrity: sha512-kcZ6+W5QzcJ3P1Mt+83OUv/oHFqZHIx8DuxG6eZ5RGMERoLqp4BuGjhHLYGK+Kf5XVkQvqBSmAy/nGWN3qDgEA==}
    engines: {node: '>=14'}
    peerDependencies:
      typescript: '>=4.9.5'
    peerDependenciesMeta:
      typescript:
        optional: true
    dependencies:
      import-fresh: 3.3.0
      js-yaml: 4.1.0
      parse-json: 5.2.0
      path-type: 4.0.0
      typescript: 5.3.3
    dev: true

  /create-hash@1.2.0:
    resolution: {integrity: sha512-z00bCGNHDG8mHAkP7CtT1qVu+bFQUPjYq/4Iv3C3kWjTFV10zIjfSoeqXo9Asws8gwSHDGj/hl2u4OGIjapeCg==}
    dependencies:
      cipher-base: 1.0.4
      inherits: 2.0.4
      md5.js: 1.3.5
      ripemd160: 2.0.2
      sha.js: 2.4.11
    dev: true

  /create-hmac@1.1.7:
    resolution: {integrity: sha512-MJG9liiZ+ogc4TzUwuvbER1JRdgvUFSB5+VR/g5h82fGaIRWMWddtKBHi7/sVhfjQZ6SehlyhvQYrcYkaUIpLg==}
    dependencies:
      cipher-base: 1.0.4
      create-hash: 1.2.0
      inherits: 2.0.4
      ripemd160: 2.0.2
      safe-buffer: 5.2.1
      sha.js: 2.4.11
    dev: true

  /create-require@1.1.1:
    resolution: {integrity: sha512-dcKFX3jn0MpIaXjisoRvexIJVEKzaq7z2rZKxf+MSr9TkdmHmsU4m2lcLojrj/FHl8mk5VxMmYA+ftRkP/3oKQ==}
    dev: true

  /cross-spawn@7.0.3:
    resolution: {integrity: sha512-iRDPJKUPVEND7dHPO8rkbOnPpyDygcDFtWjpeWNCgy8WP2rXcxXL8TskReQl6OrB2G7+UJrags1q15Fudc7G6w==}
    engines: {node: '>= 8'}
    dependencies:
      path-key: 3.1.1
      shebang-command: 2.0.0
      which: 2.0.2
    dev: true

  /crypt@0.0.2:
    resolution: {integrity: sha512-mCxBlsHFYh9C+HVpiEacem8FEBnMXgU9gy4zmNC+SXAZNB/1idgp/aulFJ4FgCi7GPEVbfyng092GqL2k2rmow==}
    dev: true

  /damerau-levenshtein@1.0.8:
    resolution: {integrity: sha512-sdQSFB7+llfUcQHUQO3+B8ERRj0Oa4w9POWMI/puGtuf7gFywGmkaLCElnudfTiKZV+NvHqL0ifzdrI8Ro7ESA==}
    dev: true

  /death@1.1.0:
    resolution: {integrity: sha512-vsV6S4KVHvTGxbEcij7hkWRv0It+sGGWVOM67dQde/o5Xjnr+KmLjxWJii2uEObIrt1CcM9w0Yaovx+iOlIL+w==}
    dev: true

  /debug@3.2.7:
    resolution: {integrity: sha512-CFjzYYAi4ThfiQvizrFQevTTXHtnCqWfe7x1AhgEscTz6ZbLbfoLRLPugTQyBth6f8ZERVUSyWHFD/7Wu4t1XQ==}
    peerDependencies:
      supports-color: '*'
    peerDependenciesMeta:
      supports-color:
        optional: true
    dependencies:
      ms: 2.1.3
    dev: true

  /debug@4.3.4(supports-color@8.1.1):
    resolution: {integrity: sha512-PRWFHuSU3eDtQJPvnNY7Jcket1j0t5OuOsFzPPzsekD52Zl8qUfFIPEiswXqIvHWGVHOgX+7G/vCNNhehwxfkQ==}
    engines: {node: '>=6.0'}
    peerDependencies:
      supports-color: '*'
    peerDependenciesMeta:
      supports-color:
        optional: true
    dependencies:
      ms: 2.1.2
      supports-color: 8.1.1
    dev: true

  /decamelize@4.0.0:
    resolution: {integrity: sha512-9iE1PgSik9HeIIw2JO94IidnE3eBoQrFJ3w7sFuzSX4DpmZ3v5sZpUiV5Swcf6mQEF+Y0ru8Neo+p+nyh2J+hQ==}
    engines: {node: '>=10'}
    dev: true

  /decompress-response@6.0.0:
    resolution: {integrity: sha512-aW35yZM6Bb/4oJlZncMH2LCoZtJXTRxES17vE3hoRiowU2kWHaJKFkSBDnDR+cm9J+9QhXmREyIfv0pji9ejCQ==}
    engines: {node: '>=10'}
    dependencies:
      mimic-response: 3.1.0
    dev: true

  /deep-eql@4.1.3:
    resolution: {integrity: sha512-WaEtAOpRA1MQ0eohqZjpGD8zdI0Ovsm8mmFhaDN8dvDZzyoUMcYDnf5Y6iu7HTXxf8JDS23qWa4a+hKCDyOPzw==}
    engines: {node: '>=6'}
    dependencies:
      type-detect: 4.0.8
    dev: true

  /deep-extend@0.6.0:
    resolution: {integrity: sha512-LOHxIOaPYdHlJRtCQfDIVZtfw/ufM8+rVj649RIHzcm/vGwQRXFt6OPqIFWsm2XEMrNIEtWR64sY1LEKD2vAOA==}
    engines: {node: '>=4.0.0'}
    dev: true

  /deep-is@0.1.4:
    resolution: {integrity: sha512-oIPzksmTg4/MriiaYGO+okXDT7ztn/w3Eptv/+gSIdMdKsJo0u4CfYNFJPy+4SKMuCqGw2wxnA+URMg3t8a/bQ==}
    dev: true

  /deepmerge-ts@5.1.0:
    resolution: {integrity: sha512-eS8dRJOckyo9maw9Tu5O5RUi/4inFLrnoLkBe3cPfDMx3WZioXtmOew4TXQaxq7Rhl4xjDtR7c6x8nNTxOvbFw==}
    engines: {node: '>=16.0.0'}
    dev: true

  /defer-to-connect@2.0.1:
    resolution: {integrity: sha512-4tvttepXG1VaYGrRibk5EwJd1t4udunSOVMdLSAL6mId1ix438oPwPZMALY41FCijukO1L0twNcGsdzS7dHgDg==}
    engines: {node: '>=10'}
    dev: true

  /define-data-property@1.1.4:
    resolution: {integrity: sha512-rBMvIzlpA8v6E+SJZoo++HAYqsLrkg7MSfIinMPFhmkorw7X+dOXVJQs+QT69zGkzMyfDnIMN2Wid1+NbL3T+A==}
    engines: {node: '>= 0.4'}
    dependencies:
      es-define-property: 1.0.0
      es-errors: 1.3.0
      gopd: 1.0.1
    dev: true

  /define-properties@1.2.1:
    resolution: {integrity: sha512-8QmQKqEASLd5nx0U1B1okLElbUuuttJ/AnYmRXbbbGDWh6uS208EjD4Xqq/I9wK7u0v6O08XhTWnt5XtEbR6Dg==}
    engines: {node: '>= 0.4'}
    dependencies:
      define-data-property: 1.1.4
      has-property-descriptors: 1.0.2
      object-keys: 1.1.1
    dev: true

  /delayed-stream@1.0.0:
    resolution: {integrity: sha512-ZySD7Nf91aLB0RxL4KGrKHBXl7Eds1DAmEdcoVawXnLD7SDhpNgtuII2aAkg7a7QS41jxPSZ17p4VdGnMHk3MQ==}
    engines: {node: '>=0.4.0'}
    dev: true

  /depd@2.0.0:
    resolution: {integrity: sha512-g7nH6P6dyDioJogAAGprGpCtVImJhpPk/roCzdb3fIh61/s/nPsfR6onyMwkCAR/OlC3yBC0lESvUoQEAssIrw==}
    engines: {node: '>= 0.8'}
    dev: true

  /dequal@2.0.3:
    resolution: {integrity: sha512-0je+qPKHEMohvfRTCEo3CrPG6cAzAYgmzKyxRiYSSDkS6eGJdyVJm7WaYA5ECaAD9wLB2T4EEeymA5aFVcYXCA==}
    engines: {node: '>=6'}
    dev: true

  /diff@4.0.2:
    resolution: {integrity: sha512-58lmxKSA4BNyLz+HHMUzlOEpg09FV+ev6ZMe3vJihgdxzgcwZ8VoEEPmALCZG9LmqfVoNMMKpttIYTVG6uDY7A==}
    engines: {node: '>=0.3.1'}
    dev: true

  /diff@5.0.0:
    resolution: {integrity: sha512-/VTCrvm5Z0JGty/BWHljh+BAiw3IK+2j87NGMu8Nwc/f48WoDAC395uomO9ZD117ZOBaHmkX1oyLvkVM/aIT3w==}
    engines: {node: '>=0.3.1'}
    dev: true

  /difflib@0.2.4:
    resolution: {integrity: sha512-9YVwmMb0wQHQNr5J9m6BSj6fk4pfGITGQOOs+D9Fl+INODWFOfvhIU1hNv6GgR1RBoC/9NJcwu77zShxV0kT7w==}
    dependencies:
      heap: 0.2.7
    dev: true

  /dir-glob@3.0.1:
    resolution: {integrity: sha512-WkrWp9GR4KXfKGYzOLmTuGVi1UWFfws377n9cc55/tb6DuqyF6pcQ5AbiHEshaDpY9v6oaSr2XCDidGmMwdzIA==}
    engines: {node: '>=8'}
    dependencies:
      path-type: 4.0.0
    dev: true

  /doctrine@2.1.0:
    resolution: {integrity: sha512-35mSku4ZXK0vfCuHEDAwt55dg2jNajHZ1odvF+8SSr82EsZY4QmXfuWso8oEd8zRhVObSN18aM0CjSdoBX7zIw==}
    engines: {node: '>=0.10.0'}
    dependencies:
      esutils: 2.0.3
    dev: true

  /doctrine@3.0.0:
    resolution: {integrity: sha512-yS+Q5i3hBf7GBkd4KG8a7eBNNWNGLTaEwwYWUijIYM7zrlYDM0BFXHjjPWlWZ1Rg7UaddZeIDmi9jF3HmqiQ2w==}
    engines: {node: '>=6.0.0'}
    dependencies:
      esutils: 2.0.3
    dev: true

  /dotenv@16.4.5:
    resolution: {integrity: sha512-ZmdL2rui+eB2YwhsWzjInR8LldtZHGDoQ1ugH85ppHKwpUHL7j7rN0Ti9NCnGiQbhaZ11FpR+7ao1dNsmduNUg==}
    engines: {node: '>=12'}
    dev: true

  /eastasianwidth@0.2.0:
    resolution: {integrity: sha512-I88TYZWc9XiYHRQ4/3c5rjjfgkjhLyW2luGIheGERbNQ6OY7yTybanSpDXZa8y7VUP9YmDcYa+eyq4ca7iLqWA==}
    dev: true

  /elliptic@6.5.4:
    resolution: {integrity: sha512-iLhC6ULemrljPZb+QutR5TQGB+pdW6KGD5RSegS+8sorOZT+rdQFbsQFJgvN3eRqNALqJer4oQ16YvJHlU8hzQ==}
    dependencies:
      bn.js: 4.12.0
      brorand: 1.1.0
      hash.js: 1.1.7
      hmac-drbg: 1.0.1
      inherits: 2.0.4
      minimalistic-assert: 1.0.1
      minimalistic-crypto-utils: 1.0.1
    dev: true

  /emoji-regex@8.0.0:
    resolution: {integrity: sha512-MSjYzcWNOA0ewAHpz0MxpYFvwg6yjy1NG3xteoqz644VCo/RPgnr1/GGt+ic3iJTzQ8Eu3TdM14SawnVUmGE6A==}
    dev: true

  /emoji-regex@9.2.2:
    resolution: {integrity: sha512-L18DaJsXSUk2+42pv8mLs5jJT2hqFkFE4j21wOmgbUqsZ2hL72NsUU785g9RXgo3s0ZNgVl42TiHp3ZtOv/Vyg==}
    dev: true

  /enabled@2.0.0:
    resolution: {integrity: sha512-AKrN98kuwOzMIdAizXGI86UFBoo26CL21UM763y1h/GMSJ4/OHU9k2YlsmBpyScFo/wbLzWQJBMCW4+IO3/+OQ==}
    dev: true

  /encode-utf8@1.0.3:
    resolution: {integrity: sha512-ucAnuBEhUK4boH2HjVYG5Q2mQyPorvv0u/ocS+zhdw0S8AlHYY+GOFhP1Gio5z4icpP2ivFSvhtFjQi8+T9ppw==}
    dev: true

  /enhanced-resolve@5.15.1:
    resolution: {integrity: sha512-3d3JRbwsCLJsYgvb6NuWEG44jjPSOMuS73L/6+7BZuoKm3W+qXnSoIYVHi8dG7Qcg4inAY4jbzkZ7MnskePeDg==}
    engines: {node: '>=10.13.0'}
    dependencies:
      graceful-fs: 4.2.11
      tapable: 2.2.1
    dev: true

  /enquirer@2.4.1:
    resolution: {integrity: sha512-rRqJg/6gd538VHvR3PSrdRBb/1Vy2YfzHqzvbhGIQpDRKIa4FgV/54b5Q1xYSxOOwKvjXweS26E0Q+nAMwp2pQ==}
    engines: {node: '>=8.6'}
    dependencies:
      ansi-colors: 4.1.3
      strip-ansi: 6.0.1
    dev: true

  /env-paths@2.2.1:
    resolution: {integrity: sha512-+h1lkLKhZMTYjog1VEpJNG7NZJWcuc2DDk/qsqSTRRCOXiLjeQ1d1/udrUGhqMxUgAlwKNZ0cf2uqan5GLuS2A==}
    engines: {node: '>=6'}
    dev: true

  /error-ex@1.3.2:
    resolution: {integrity: sha512-7dFHNmqeFSEt2ZBsCriorKnn3Z2pj+fd9kmI6QoWw4//DL+icEBfc0U7qJCisqrTsKTjw4fNFy2pW9OqStD84g==}
    dependencies:
      is-arrayish: 0.2.1
    dev: true

  /es-abstract@1.22.5:
    resolution: {integrity: sha512-oW69R+4q2wG+Hc3KZePPZxOiisRIqfKBVo/HLx94QcJeWGU/8sZhCvc829rd1kS366vlJbzBfXf9yWwf0+Ko7w==}
    engines: {node: '>= 0.4'}
    dependencies:
      array-buffer-byte-length: 1.0.1
      arraybuffer.prototype.slice: 1.0.3
      available-typed-arrays: 1.0.7
      call-bind: 1.0.7
      es-define-property: 1.0.0
      es-errors: 1.3.0
      es-set-tostringtag: 2.0.3
      es-to-primitive: 1.2.1
      function.prototype.name: 1.1.6
      get-intrinsic: 1.2.4
      get-symbol-description: 1.0.2
      globalthis: 1.0.3
      gopd: 1.0.1
      has-property-descriptors: 1.0.2
      has-proto: 1.0.3
      has-symbols: 1.0.3
      hasown: 2.0.1
      internal-slot: 1.0.7
      is-array-buffer: 3.0.4
      is-callable: 1.2.7
      is-negative-zero: 2.0.3
      is-regex: 1.1.4
      is-shared-array-buffer: 1.0.3
      is-string: 1.0.7
      is-typed-array: 1.1.13
      is-weakref: 1.0.2
      object-inspect: 1.13.1
      object-keys: 1.1.1
      object.assign: 4.1.5
      regexp.prototype.flags: 1.5.2
      safe-array-concat: 1.1.0
      safe-regex-test: 1.0.3
      string.prototype.trim: 1.2.8
      string.prototype.trimend: 1.0.7
      string.prototype.trimstart: 1.0.7
      typed-array-buffer: 1.0.2
      typed-array-byte-length: 1.0.1
      typed-array-byte-offset: 1.0.2
      typed-array-length: 1.0.5
      unbox-primitive: 1.0.2
      which-typed-array: 1.1.14
    dev: true

  /es-array-method-boxes-properly@1.0.0:
    resolution: {integrity: sha512-wd6JXUmyHmt8T5a2xreUwKcGPq6f1f+WwIJkijUqiGcJz1qqnZgP6XIK+QyIWU5lT7imeNxUll48bziG+TSYcA==}
    dev: true

  /es-define-property@1.0.0:
    resolution: {integrity: sha512-jxayLKShrEqqzJ0eumQbVhTYQM27CfT1T35+gCgDFoL82JLsXqTJ76zv6A0YLOgEnLUMvLzsDsGIrl8NFpT2gQ==}
    engines: {node: '>= 0.4'}
    dependencies:
      get-intrinsic: 1.2.4
    dev: true

  /es-errors@1.3.0:
    resolution: {integrity: sha512-Zf5H2Kxt2xjTvbJvP2ZWLEICxA6j+hAmMzIlypy4xcBg1vKVnx89Wy0GbS+kf5cwCVFFzdCFh2XSCFNULS6csw==}
    engines: {node: '>= 0.4'}
    dev: true

  /es-iterator-helpers@1.0.17:
    resolution: {integrity: sha512-lh7BsUqelv4KUbR5a/ZTaGGIMLCjPGPqJ6q+Oq24YP0RdyptX1uzm4vvaqzk7Zx3bpl/76YLTTDj9L7uYQ92oQ==}
    engines: {node: '>= 0.4'}
    dependencies:
      asynciterator.prototype: 1.0.0
      call-bind: 1.0.7
      define-properties: 1.2.1
      es-abstract: 1.22.5
      es-errors: 1.3.0
      es-set-tostringtag: 2.0.3
      function-bind: 1.1.2
      get-intrinsic: 1.2.4
      globalthis: 1.0.3
      has-property-descriptors: 1.0.2
      has-proto: 1.0.3
      has-symbols: 1.0.3
      internal-slot: 1.0.7
      iterator.prototype: 1.1.2
      safe-array-concat: 1.1.0
    dev: true

  /es-set-tostringtag@2.0.3:
    resolution: {integrity: sha512-3T8uNMC3OQTHkFUsFq8r/BwAXLHvU/9O9mE0fBc/MY5iq/8H7ncvO947LmYA6ldWw9Uh8Yhf25zu6n7nML5QWQ==}
    engines: {node: '>= 0.4'}
    dependencies:
      get-intrinsic: 1.2.4
      has-tostringtag: 1.0.2
      hasown: 2.0.1
    dev: true

  /es-shim-unscopables@1.0.2:
    resolution: {integrity: sha512-J3yBRXCzDu4ULnQwxyToo/OjdMx6akgVC7K6few0a7F/0wLtmKKN7I73AH5T2836UuXRqN7Qg+IIUw/+YJksRw==}
    dependencies:
      hasown: 2.0.1
    dev: true

  /es-to-primitive@1.2.1:
    resolution: {integrity: sha512-QCOllgZJtaUo9miYBcLChTUaHNjJF3PYs1VidD7AwiEj1kYxKeQTctLAezAOH5ZKRH0g2IgPn6KwB4IT8iRpvA==}
    engines: {node: '>= 0.4'}
    dependencies:
      is-callable: 1.2.7
      is-date-object: 1.0.5
      is-symbol: 1.0.4
    dev: true

  /escalade@3.1.2:
    resolution: {integrity: sha512-ErCHMCae19vR8vQGe50xIsVomy19rg6gFu3+r3jkEO46suLMWBksvVyoGgQV+jOfl84ZSOSlmv6Gxa89PmTGmA==}
    engines: {node: '>=6'}
    dev: true

  /escape-string-regexp@1.0.5:
    resolution: {integrity: sha512-vbRorB5FUQWvla16U8R/qgaFIya2qGzwDrNmCZuYKrbdSUMG6I1ZCGQRefkRVhuOkIGVne7BQ35DSfo1qvJqFg==}
    engines: {node: '>=0.8.0'}
    dev: true

  /escape-string-regexp@4.0.0:
    resolution: {integrity: sha512-TtpcNJ3XAzx3Gq8sWRzJaVajRs0uVxA2YAkdb1jm2YkPz4G6egUFAyA3n5vtEIZefPk5Wa4UXbKuS5fKkJWdgA==}
    engines: {node: '>=10'}
    dev: true

  /escodegen@1.8.1:
    resolution: {integrity: sha512-yhi5S+mNTOuRvyW4gWlg5W1byMaQGWWSYHXsuFZ7GBo7tpyOwi2EdzMP/QWxh9hwkD2m+wDVHJsxhRIj+v/b/A==}
    engines: {node: '>=0.12.0'}
    hasBin: true
    dependencies:
      esprima: 2.7.3
      estraverse: 1.9.3
      esutils: 2.0.3
      optionator: 0.8.3
    optionalDependencies:
      source-map: 0.2.0
    dev: true

  /eslint-config-next@13.5.6(eslint@8.57.0)(typescript@5.3.3):
    resolution: {integrity: sha512-o8pQsUHTo9aHqJ2YiZDym5gQAMRf7O2HndHo/JZeY7TDD+W4hk6Ma8Vw54RHiBeb7OWWO5dPirQB+Is/aVQ7Kg==}
    peerDependencies:
      eslint: ^7.23.0 || ^8.0.0
      typescript: '>=3.3.1'
    peerDependenciesMeta:
      typescript:
        optional: true
    dependencies:
      '@next/eslint-plugin-next': 13.5.6
      '@rushstack/eslint-patch': 1.7.2
      '@typescript-eslint/parser': 6.21.0(eslint@8.57.0)(typescript@5.3.3)
      eslint: 8.57.0
      eslint-import-resolver-node: 0.3.9
      eslint-import-resolver-typescript: 3.6.1(@typescript-eslint/parser@6.21.0)(eslint-import-resolver-node@0.3.9)(eslint-plugin-import@2.29.1)(eslint@8.57.0)
      eslint-plugin-import: 2.29.1(@typescript-eslint/parser@7.1.0)(eslint@8.57.0)
      eslint-plugin-jsx-a11y: 6.8.0(eslint@8.57.0)
      eslint-plugin-react: 7.33.2(eslint@8.57.0)
      eslint-plugin-react-hooks: 4.6.0(eslint@8.57.0)
      typescript: 5.3.3
    transitivePeerDependencies:
      - eslint-import-resolver-webpack
      - supports-color
    dev: true

  /eslint-import-resolver-node@0.3.9:
    resolution: {integrity: sha512-WFj2isz22JahUv+B788TlO3N6zL3nNJGU8CcZbPZvVEkBPaJdCV4vy5wyghty5ROFbCRnm132v8BScu5/1BQ8g==}
    dependencies:
      debug: 3.2.7
      is-core-module: 2.13.1
      resolve: 1.22.8
    transitivePeerDependencies:
      - supports-color
    dev: true

  /eslint-import-resolver-typescript@3.6.1(@typescript-eslint/parser@6.21.0)(eslint-import-resolver-node@0.3.9)(eslint-plugin-import@2.29.1)(eslint@8.57.0):
    resolution: {integrity: sha512-xgdptdoi5W3niYeuQxKmzVDTATvLYqhpwmykwsh7f6HIOStGWEIL9iqZgQDF9u9OEzrRwR8no5q2VT+bjAujTg==}
    engines: {node: ^14.18.0 || >=16.0.0}
    peerDependencies:
      eslint: '*'
      eslint-plugin-import: '*'
    dependencies:
      debug: 4.3.4(supports-color@8.1.1)
      enhanced-resolve: 5.15.1
      eslint: 8.57.0
      eslint-module-utils: 2.8.1(@typescript-eslint/parser@6.21.0)(eslint-import-resolver-node@0.3.9)(eslint-import-resolver-typescript@3.6.1)(eslint@8.57.0)
      eslint-plugin-import: 2.29.1(@typescript-eslint/parser@7.1.0)(eslint@8.57.0)
      fast-glob: 3.3.2
      get-tsconfig: 4.7.2
      is-core-module: 2.13.1
      is-glob: 4.0.3
    transitivePeerDependencies:
      - '@typescript-eslint/parser'
      - eslint-import-resolver-node
      - eslint-import-resolver-webpack
      - supports-color
    dev: true

  /eslint-module-utils@2.8.1(@typescript-eslint/parser@6.21.0)(eslint-import-resolver-node@0.3.9)(eslint-import-resolver-typescript@3.6.1)(eslint@8.57.0):
    resolution: {integrity: sha512-rXDXR3h7cs7dy9RNpUlQf80nX31XWJEyGq1tRMo+6GsO5VmTe4UTwtmonAD4ZkAsrfMVDA2wlGJ3790Ys+D49Q==}
    engines: {node: '>=4'}
    peerDependencies:
      '@typescript-eslint/parser': '*'
      eslint: '*'
      eslint-import-resolver-node: '*'
      eslint-import-resolver-typescript: '*'
      eslint-import-resolver-webpack: '*'
    peerDependenciesMeta:
      '@typescript-eslint/parser':
        optional: true
      eslint:
        optional: true
      eslint-import-resolver-node:
        optional: true
      eslint-import-resolver-typescript:
        optional: true
      eslint-import-resolver-webpack:
        optional: true
    dependencies:
      '@typescript-eslint/parser': 6.21.0(eslint@8.57.0)(typescript@5.3.3)
      debug: 3.2.7
      eslint: 8.57.0
      eslint-import-resolver-node: 0.3.9
      eslint-import-resolver-typescript: 3.6.1(@typescript-eslint/parser@6.21.0)(eslint-import-resolver-node@0.3.9)(eslint-plugin-import@2.29.1)(eslint@8.57.0)
    transitivePeerDependencies:
      - supports-color
    dev: true

  /eslint-module-utils@2.8.1(@typescript-eslint/parser@7.1.0)(eslint-import-resolver-node@0.3.9)(eslint@8.57.0):
    resolution: {integrity: sha512-rXDXR3h7cs7dy9RNpUlQf80nX31XWJEyGq1tRMo+6GsO5VmTe4UTwtmonAD4ZkAsrfMVDA2wlGJ3790Ys+D49Q==}
    engines: {node: '>=4'}
    peerDependencies:
      '@typescript-eslint/parser': '*'
      eslint: '*'
      eslint-import-resolver-node: '*'
      eslint-import-resolver-typescript: '*'
      eslint-import-resolver-webpack: '*'
    peerDependenciesMeta:
      '@typescript-eslint/parser':
        optional: true
      eslint:
        optional: true
      eslint-import-resolver-node:
        optional: true
      eslint-import-resolver-typescript:
        optional: true
      eslint-import-resolver-webpack:
        optional: true
    dependencies:
      '@typescript-eslint/parser': 7.1.0(eslint@8.57.0)(typescript@5.3.3)
      debug: 3.2.7
      eslint: 8.57.0
      eslint-import-resolver-node: 0.3.9
    transitivePeerDependencies:
      - supports-color
    dev: true

  /eslint-plugin-check-file@2.7.1(eslint@8.57.0):
    resolution: {integrity: sha512-vPCcKE+jHthIVLTwyCv61uygT/day3wuPTk/WASS/xPqbz0hTPxMTYIE5qBXSpSZVPdfj+H1kUAtdaLCYtfHBg==}
    engines: {node: '>=18'}
    peerDependencies:
      eslint: '>=7.28.0'
    dependencies:
      eslint: 8.57.0
      is-glob: 4.0.3
      micromatch: 4.0.5
    dev: true

  /eslint-plugin-cypress@2.15.1(eslint@8.57.0):
    resolution: {integrity: sha512-eLHLWP5Q+I4j2AWepYq0PgFEei9/s5LvjuSqWrxurkg1YZ8ltxdvMNmdSf0drnsNo57CTgYY/NIHHLRSWejR7w==}
    peerDependencies:
      eslint: '>= 3.2.1'
    dependencies:
      eslint: 8.57.0
      globals: 13.24.0
    dev: true

  /eslint-plugin-deprecation@2.0.0(eslint@8.57.0)(typescript@5.3.3):
    resolution: {integrity: sha512-OAm9Ohzbj11/ZFyICyR5N6LbOIvQMp7ZU2zI7Ej0jIc8kiGUERXPNMfw2QqqHD1ZHtjMub3yPZILovYEYucgoQ==}
    peerDependencies:
      eslint: ^7.0.0 || ^8.0.0
      typescript: ^4.2.4 || ^5.0.0
    dependencies:
      '@typescript-eslint/utils': 6.21.0(eslint@8.57.0)(typescript@5.3.3)
      eslint: 8.57.0
      tslib: 2.6.2
      tsutils: 3.21.0(typescript@5.3.3)
      typescript: 5.3.3
    transitivePeerDependencies:
      - supports-color
    dev: true

  /eslint-plugin-functional@6.0.1(eslint@8.57.0)(typescript@5.3.3):
    resolution: {integrity: sha512-FDsPbSa3RKRh3i9re8ASmjN6iUfnSjyo++pfedL3S410/F4h0PwxBeNo+C2+qstHfW2XL4Gml8D4l6KMoQkJKg==}
    engines: {node: '>=16.10.0'}
    peerDependencies:
      eslint: ^8.0.0
      typescript: '>=4.3.5'
    peerDependenciesMeta:
      typescript:
        optional: true
    dependencies:
      '@typescript-eslint/utils': 6.21.0(eslint@8.57.0)(typescript@5.3.3)
      deepmerge-ts: 5.1.0
      escape-string-regexp: 4.0.0
      eslint: 8.57.0
      is-immutable-type: 2.0.1(eslint@8.57.0)(typescript@5.3.3)
      semver: 7.6.0
      ts-api-utils: 1.2.1(typescript@5.3.3)
      typescript: 5.3.3
    transitivePeerDependencies:
      - supports-color
    dev: true

  /eslint-plugin-import@2.29.1(@typescript-eslint/parser@6.21.0)(eslint@8.57.0):
    resolution: {integrity: sha512-BbPC0cuExzhiMo4Ff1BTVwHpjjv28C5R+btTOGaCRC7UEz801up0JadwkeSk5Ued6TG34uaczuVuH6qyy5YUxw==}
    engines: {node: '>=4'}
    peerDependencies:
      '@typescript-eslint/parser': '*'
      eslint: ^2 || ^3 || ^4 || ^5 || ^6 || ^7.2.0 || ^8
    peerDependenciesMeta:
      '@typescript-eslint/parser':
        optional: true
    dependencies:
      '@typescript-eslint/parser': 6.21.0(eslint@8.57.0)(typescript@5.3.3)
      array-includes: 3.1.7
      array.prototype.findlastindex: 1.2.4
      array.prototype.flat: 1.3.2
      array.prototype.flatmap: 1.3.2
      debug: 3.2.7
      doctrine: 2.1.0
      eslint: 8.57.0
      eslint-import-resolver-node: 0.3.9
      eslint-module-utils: 2.8.1(@typescript-eslint/parser@6.21.0)(eslint-import-resolver-node@0.3.9)(eslint-import-resolver-typescript@3.6.1)(eslint@8.57.0)
      hasown: 2.0.1
      is-core-module: 2.13.1
      is-glob: 4.0.3
      minimatch: 3.1.2
      object.fromentries: 2.0.7
      object.groupby: 1.0.2
      object.values: 1.1.7
      semver: 6.3.1
      tsconfig-paths: 3.15.0
    transitivePeerDependencies:
      - eslint-import-resolver-typescript
      - eslint-import-resolver-webpack
      - supports-color
    dev: true

  /eslint-plugin-import@2.29.1(@typescript-eslint/parser@7.1.0)(eslint@8.57.0):
    resolution: {integrity: sha512-BbPC0cuExzhiMo4Ff1BTVwHpjjv28C5R+btTOGaCRC7UEz801up0JadwkeSk5Ued6TG34uaczuVuH6qyy5YUxw==}
    engines: {node: '>=4'}
    peerDependencies:
      '@typescript-eslint/parser': '*'
      eslint: ^2 || ^3 || ^4 || ^5 || ^6 || ^7.2.0 || ^8
    peerDependenciesMeta:
      '@typescript-eslint/parser':
        optional: true
    dependencies:
      '@typescript-eslint/parser': 7.1.0(eslint@8.57.0)(typescript@5.3.3)
      array-includes: 3.1.7
      array.prototype.findlastindex: 1.2.4
      array.prototype.flat: 1.3.2
      array.prototype.flatmap: 1.3.2
      debug: 3.2.7
      doctrine: 2.1.0
      eslint: 8.57.0
      eslint-import-resolver-node: 0.3.9
      eslint-module-utils: 2.8.1(@typescript-eslint/parser@7.1.0)(eslint-import-resolver-node@0.3.9)(eslint@8.57.0)
      hasown: 2.0.1
      is-core-module: 2.13.1
      is-glob: 4.0.3
      minimatch: 3.1.2
      object.fromentries: 2.0.7
      object.groupby: 1.0.2
      object.values: 1.1.7
      semver: 6.3.1
      tsconfig-paths: 3.15.0
    transitivePeerDependencies:
      - eslint-import-resolver-typescript
      - eslint-import-resolver-webpack
      - supports-color
    dev: true

  /eslint-plugin-jest-formatting@3.1.0(eslint@8.57.0):
    resolution: {integrity: sha512-XyysraZ1JSgGbLSDxjj5HzKKh0glgWf+7CkqxbTqb7zEhW7X2WHo5SBQ8cGhnszKN+2Lj3/oevBlHNbHezoc/A==}
    engines: {node: ^12.22.0 || ^14.17.0 || >=16.0.0}
    peerDependencies:
      eslint: '>=0.8.0'
    dependencies:
      eslint: 8.57.0
    dev: true

  /eslint-plugin-jest@27.9.0(@typescript-eslint/eslint-plugin@6.21.0)(eslint@8.57.0)(typescript@5.3.3):
    resolution: {integrity: sha512-QIT7FH7fNmd9n4se7FFKHbsLKGQiw885Ds6Y/sxKgCZ6natwCsXdgPOADnYVxN2QrRweF0FZWbJ6S7Rsn7llug==}
    engines: {node: ^14.15.0 || ^16.10.0 || >=18.0.0}
    peerDependencies:
      '@typescript-eslint/eslint-plugin': ^5.0.0 || ^6.0.0 || ^7.0.0
      eslint: ^7.0.0 || ^8.0.0
      jest: '*'
    peerDependenciesMeta:
      '@typescript-eslint/eslint-plugin':
        optional: true
      jest:
        optional: true
    dependencies:
      '@typescript-eslint/eslint-plugin': 6.21.0(@typescript-eslint/parser@6.21.0)(eslint@8.57.0)(typescript@5.3.3)
      '@typescript-eslint/utils': 5.62.0(eslint@8.57.0)(typescript@5.3.3)
      eslint: 8.57.0
    transitivePeerDependencies:
      - supports-color
      - typescript
    dev: true

  /eslint-plugin-jsx-a11y@6.8.0(eslint@8.57.0):
    resolution: {integrity: sha512-Hdh937BS3KdwwbBaKd5+PLCOmYY6U4f2h9Z2ktwtNKvIdIEu137rjYbcb9ApSbVJfWxANNuiKTD/9tOKjK9qOA==}
    engines: {node: '>=4.0'}
    peerDependencies:
      eslint: ^3 || ^4 || ^5 || ^6 || ^7 || ^8
    dependencies:
      '@babel/runtime': 7.24.0
      aria-query: 5.3.0
      array-includes: 3.1.7
      array.prototype.flatmap: 1.3.2
      ast-types-flow: 0.0.8
      axe-core: 4.7.0
      axobject-query: 3.2.1
      damerau-levenshtein: 1.0.8
      emoji-regex: 9.2.2
      es-iterator-helpers: 1.0.17
      eslint: 8.57.0
      hasown: 2.0.1
      jsx-ast-utils: 3.3.5
      language-tags: 1.0.9
      minimatch: 3.1.2
      object.entries: 1.1.7
      object.fromentries: 2.0.7
    dev: true

  /eslint-plugin-lodash@7.4.0(eslint@8.57.0):
    resolution: {integrity: sha512-Tl83UwVXqe1OVeBRKUeWcfg6/pCW1GTRObbdnbEJgYwjxp5Q92MEWQaH9+dmzbRt6kvYU1Mp893E79nJiCSM8A==}
    engines: {node: '>=10'}
    peerDependencies:
      eslint: '>=2'
    dependencies:
      eslint: 8.57.0
      lodash: 4.17.21
    dev: true

  /eslint-plugin-no-only-tests@3.1.0:
    resolution: {integrity: sha512-Lf4YW/bL6Un1R6A76pRZyE1dl1vr31G/ev8UzIc/geCgFWyrKil8hVjYqWVKGB/UIGmb6Slzs9T0wNezdSVegw==}
    engines: {node: '>=5.0.0'}
    dev: true

  /eslint-plugin-promise@6.1.1(eslint@8.57.0):
    resolution: {integrity: sha512-tjqWDwVZQo7UIPMeDReOpUgHCmCiH+ePnVT+5zVapL0uuHnegBUs2smM13CzOs2Xb5+MHMRFTs9v24yjba4Oig==}
    engines: {node: ^12.22.0 || ^14.17.0 || >=16.0.0}
    peerDependencies:
      eslint: ^7.0.0 || ^8.0.0
    dependencies:
      eslint: 8.57.0
    dev: true

  /eslint-plugin-react-hooks@4.6.0(eslint@8.57.0):
    resolution: {integrity: sha512-oFc7Itz9Qxh2x4gNHStv3BqJq54ExXmfC+a1NjAta66IAN87Wu0R/QArgIS9qKzX3dXKPI9H5crl9QchNMY9+g==}
    engines: {node: '>=10'}
    peerDependencies:
      eslint: ^3.0.0 || ^4.0.0 || ^5.0.0 || ^6.0.0 || ^7.0.0 || ^8.0.0-0
    dependencies:
      eslint: 8.57.0
    dev: true

  /eslint-plugin-react@7.33.2(eslint@8.57.0):
    resolution: {integrity: sha512-73QQMKALArI8/7xGLNI/3LylrEYrlKZSb5C9+q3OtOewTnMQi5cT+aE9E41sLCmli3I9PGGmD1yiZydyo4FEPw==}
    engines: {node: '>=4'}
    peerDependencies:
      eslint: ^3 || ^4 || ^5 || ^6 || ^7 || ^8
    dependencies:
      array-includes: 3.1.7
      array.prototype.flatmap: 1.3.2
      array.prototype.tosorted: 1.1.3
      doctrine: 2.1.0
      es-iterator-helpers: 1.0.17
      eslint: 8.57.0
      estraverse: 5.3.0
      jsx-ast-utils: 3.3.5
      minimatch: 3.1.2
      object.entries: 1.1.7
      object.fromentries: 2.0.7
      object.hasown: 1.1.3
      object.values: 1.1.7
      prop-types: 15.8.1
      resolve: 2.0.0-next.5
      semver: 6.3.1
      string.prototype.matchall: 4.0.10
    dev: true

  /eslint-plugin-unicorn@48.0.1(eslint@8.57.0):
    resolution: {integrity: sha512-FW+4r20myG/DqFcCSzoumaddKBicIPeFnTrifon2mWIzlfyvzwyqZjqVP7m4Cqr/ZYisS2aiLghkUWaPg6vtCw==}
    engines: {node: '>=16'}
    peerDependencies:
      eslint: '>=8.44.0'
    dependencies:
      '@babel/helper-validator-identifier': 7.22.20
      '@eslint-community/eslint-utils': 4.4.0(eslint@8.57.0)
      ci-info: 3.9.0
      clean-regexp: 1.0.0
      eslint: 8.57.0
      esquery: 1.5.0
      indent-string: 4.0.0
      is-builtin-module: 3.2.1
      jsesc: 3.0.2
      lodash: 4.17.21
      pluralize: 8.0.0
      read-pkg-up: 7.0.1
      regexp-tree: 0.1.27
      regjsparser: 0.10.0
      semver: 7.6.0
      strip-indent: 3.0.0
    dev: true

  /eslint-scope@5.1.1:
    resolution: {integrity: sha512-2NxwbF/hZ0KpepYN0cNbo+FN6XoK7GaHlQhgx/hIZl6Va0bF45RQOOwhLIy8lQDbuCiadSLCBnH2CFYquit5bw==}
    engines: {node: '>=8.0.0'}
    dependencies:
      esrecurse: 4.3.0
      estraverse: 4.3.0
    dev: true

  /eslint-scope@7.2.2:
    resolution: {integrity: sha512-dOt21O7lTMhDM+X9mB4GX+DZrZtCUJPL/wlcTqxyrx5IvO0IYtILdtrQGQp+8n5S0gwSVmOf9NQrjMOgfQZlIg==}
    engines: {node: ^12.22.0 || ^14.17.0 || >=16.0.0}
    dependencies:
      esrecurse: 4.3.0
      estraverse: 5.3.0
    dev: true

  /eslint-visitor-keys@3.4.3:
    resolution: {integrity: sha512-wpc+LXeiyiisxPlEkUzU6svyS1frIO3Mgxj1fdy7Pm8Ygzguax2N3Fa/D/ag1WqbOprdI+uY6wMUl8/a2G+iag==}
    engines: {node: ^12.22.0 || ^14.17.0 || >=16.0.0}
    dev: true

  /eslint@8.57.0:
    resolution: {integrity: sha512-dZ6+mexnaTIbSBZWgou51U6OmzIhYM2VcNdtiTtI7qPNZm35Akpr0f6vtw3w1Kmn5PYo+tZVfh13WrhpS6oLqQ==}
    engines: {node: ^12.22.0 || ^14.17.0 || >=16.0.0}
    hasBin: true
    dependencies:
      '@eslint-community/eslint-utils': 4.4.0(eslint@8.57.0)
      '@eslint-community/regexpp': 4.10.0
      '@eslint/eslintrc': 2.1.4
      '@eslint/js': 8.57.0
      '@humanwhocodes/config-array': 0.11.14
      '@humanwhocodes/module-importer': 1.0.1
      '@nodelib/fs.walk': 1.2.8
      '@ungap/structured-clone': 1.2.0
      ajv: 6.12.6
      chalk: 4.1.2
      cross-spawn: 7.0.3
      debug: 4.3.4(supports-color@8.1.1)
      doctrine: 3.0.0
      escape-string-regexp: 4.0.0
      eslint-scope: 7.2.2
      eslint-visitor-keys: 3.4.3
      espree: 9.6.1
      esquery: 1.5.0
      esutils: 2.0.3
      fast-deep-equal: 3.1.3
      file-entry-cache: 6.0.1
      find-up: 5.0.0
      glob-parent: 6.0.2
      globals: 13.24.0
      graphemer: 1.4.0
      ignore: 5.3.1
      imurmurhash: 0.1.4
      is-glob: 4.0.3
      is-path-inside: 3.0.3
      js-yaml: 4.1.0
      json-stable-stringify-without-jsonify: 1.0.1
      levn: 0.4.1
      lodash.merge: 4.6.2
      minimatch: 3.1.2
      natural-compare: 1.4.0
      optionator: 0.9.3
      strip-ansi: 6.0.1
      text-table: 0.2.0
    transitivePeerDependencies:
      - supports-color
    dev: true

  /espree@9.6.1:
    resolution: {integrity: sha512-oruZaFkjorTpF32kDSI5/75ViwGeZginGGy2NoOSg3Q9bnwlnmDm4HLnkl0RE3n+njDXR037aY1+x58Z/zFdwQ==}
    engines: {node: ^12.22.0 || ^14.17.0 || >=16.0.0}
    dependencies:
      acorn: 8.11.3
      acorn-jsx: 5.3.2(acorn@8.11.3)
      eslint-visitor-keys: 3.4.3
    dev: true

  /esprima@2.7.3:
    resolution: {integrity: sha512-OarPfz0lFCiW4/AV2Oy1Rp9qu0iusTKqykwTspGCZtPxmF81JR4MmIebvF1F9+UOKth2ZubLQ4XGGaU+hSn99A==}
    engines: {node: '>=0.10.0'}
    hasBin: true
    dev: true

  /esprima@4.0.1:
    resolution: {integrity: sha512-eGuFFw7Upda+g4p+QHvnW0RyTX/SVeJBDM/gCtMARO0cLuT2HcEKnTPvhjV6aGeqrCB/sbNop0Kszm0jsaWU4A==}
    engines: {node: '>=4'}
    hasBin: true
    dev: true

  /esquery@1.5.0:
    resolution: {integrity: sha512-YQLXUplAwJgCydQ78IMJywZCceoqk1oH01OERdSAJc/7U2AylwjhSCLDEtqwg811idIS/9fIU5GjG73IgjKMVg==}
    engines: {node: '>=0.10'}
    dependencies:
      estraverse: 5.3.0
    dev: true

  /esrecurse@4.3.0:
    resolution: {integrity: sha512-KmfKL3b6G+RXvP8N1vr3Tq1kL/oCFgn2NYXEtqP8/L3pKapUA4G8cFVaoF3SU323CD4XypR/ffioHmkti6/Tag==}
    engines: {node: '>=4.0'}
    dependencies:
      estraverse: 5.3.0
    dev: true

  /estraverse@1.9.3:
    resolution: {integrity: sha512-25w1fMXQrGdoquWnScXZGckOv+Wes+JDnuN/+7ex3SauFRS72r2lFDec0EKPt2YD1wUJ/IrfEex+9yp4hfSOJA==}
    engines: {node: '>=0.10.0'}
    dev: true

  /estraverse@4.3.0:
    resolution: {integrity: sha512-39nnKffWz8xN1BU/2c79n9nB9HDzo0niYUqx6xyqUnyoAnQyyWpOTdZEeiCch8BBu515t4wp9ZmgVfVhn9EBpw==}
    engines: {node: '>=4.0'}
    dev: true

  /estraverse@5.3.0:
    resolution: {integrity: sha512-MMdARuVEQziNTeJD8DgMqmhwR11BRQ/cBP+pLtYdSTnf3MIO8fFeiINEbX36ZdNlfU/7A9f3gUw49B3oQsvwBA==}
    engines: {node: '>=4.0'}
    dev: true

  /esutils@2.0.3:
    resolution: {integrity: sha512-kVscqXk4OCp68SZ0dkgEKVi6/8ij300KBWTJq32P/dYeWTSwK41WyTxalN1eRmA5Z9UU/LX9D7FWSmV9SAYx6g==}
    engines: {node: '>=0.10.0'}
    dev: true

  /eth-gas-reporter@0.2.27:
    resolution: {integrity: sha512-femhvoAM7wL0GcI8ozTdxfuBtBFJ9qsyIAsmKVjlWAHUbdnnXHt+lKzz/kmldM5lA9jLuNHGwuIxorNpLbR1Zw==}
    peerDependencies:
      '@codechecks/client': ^0.1.0
    peerDependenciesMeta:
      '@codechecks/client':
        optional: true
    dependencies:
      '@solidity-parser/parser': 0.14.5
      axios: 1.6.7
      cli-table3: 0.5.1
      colors: 1.4.0
      ethereum-cryptography: 1.2.0
      ethers: 5.7.2
      fs-readdir-recursive: 1.1.0
      lodash: 4.17.21
      markdown-table: 1.1.3
      mocha: 10.3.0
      req-cwd: 2.0.0
      sha1: 1.1.1
      sync-request: 6.1.0
    transitivePeerDependencies:
      - bufferutil
      - debug
      - utf-8-validate
    dev: true

  /ethereum-bloom-filters@1.0.10:
    resolution: {integrity: sha512-rxJ5OFN3RwjQxDcFP2Z5+Q9ho4eIdEmSc2ht0fCu8Se9nbXjZ7/031uXoUYJ87KHCOdVeiUuwSnoS7hmYAGVHA==}
    dependencies:
      js-sha3: 0.8.0
    dev: true

  /ethereum-cryptography@0.1.3:
    resolution: {integrity: sha512-w8/4x1SGGzc+tO97TASLja6SLd3fRIK2tLVcV2Gx4IB21hE19atll5Cq9o3d0ZmAYC/8aw0ipieTSiekAea4SQ==}
    dependencies:
      '@types/pbkdf2': 3.1.2
      '@types/secp256k1': 4.0.6
      blakejs: 1.2.1
      browserify-aes: 1.2.0
      bs58check: 2.1.2
      create-hash: 1.2.0
      create-hmac: 1.1.7
      hash.js: 1.1.7
      keccak: 3.0.4
      pbkdf2: 3.1.2
      randombytes: 2.1.0
      safe-buffer: 5.2.1
      scrypt-js: 3.0.1
      secp256k1: 4.0.3
      setimmediate: 1.0.5
    dev: true

  /ethereum-cryptography@1.2.0:
    resolution: {integrity: sha512-6yFQC9b5ug6/17CQpCyE3k9eKBMdhyVjzUy1WkiuY/E4vj/SXDBbCw8QEIaXqf0Mf2SnY6RmpDcwlUmBSS0EJw==}
    dependencies:
      '@noble/hashes': 1.2.0
      '@noble/secp256k1': 1.7.1
      '@scure/bip32': 1.1.5
      '@scure/bip39': 1.1.1
    dev: true

  /ethereum-cryptography@2.1.3:
    resolution: {integrity: sha512-BlwbIL7/P45W8FGW2r7LGuvoEZ+7PWsniMvQ4p5s2xCyw9tmaDlpfsN9HjAucbF+t/qpVHwZUisgfK24TCW8aA==}
    dependencies:
      '@noble/curves': 1.3.0
      '@noble/hashes': 1.3.3
      '@scure/bip32': 1.3.3
      '@scure/bip39': 1.2.2
    dev: true

  /ethereumjs-abi@0.6.8:
    resolution: {integrity: sha512-Tx0r/iXI6r+lRsdvkFDlut0N08jWMnKRZ6Gkq+Nmw75lZe4e6o3EkSnkaBP5NF6+m5PTGAr9JP43N3LyeoglsA==}
    dependencies:
      bn.js: 4.12.0
      ethereumjs-util: 6.2.1
    dev: true

  /ethereumjs-util@6.2.1:
    resolution: {integrity: sha512-W2Ktez4L01Vexijrm5EB6w7dg4n/TgpoYU4avuT5T3Vmnw/eCRtiBrJfQYS/DCSvDIOLn2k57GcHdeBcgVxAqw==}
    dependencies:
      '@types/bn.js': 4.11.6
      bn.js: 4.12.0
      create-hash: 1.2.0
      elliptic: 6.5.4
      ethereum-cryptography: 0.1.3
      ethjs-util: 0.1.6
      rlp: 2.2.7
    dev: true

  /ethereumjs-util@7.1.5:
    resolution: {integrity: sha512-SDl5kKrQAudFBUe5OJM9Ac6WmMyYmXX/6sTmLZ3ffG2eY6ZIGBes3pEDxNN6V72WyOw4CPD5RomKdsa8DAAwLg==}
    engines: {node: '>=10.0.0'}
    dependencies:
      '@types/bn.js': 5.1.5
      bn.js: 5.2.1
      create-hash: 1.2.0
      ethereum-cryptography: 0.1.3
      rlp: 2.2.7
    dev: true

  /ethers@5.7.2:
    resolution: {integrity: sha512-wswUsmWo1aOK8rR7DIKiWSw9DbLWe6x98Jrn8wcTflTVvaXhAMaB5zGAXy0GYQEQp9iO1iSHWVyARQm11zUtyg==}
    dependencies:
      '@ethersproject/abi': 5.7.0
      '@ethersproject/abstract-provider': 5.7.0
      '@ethersproject/abstract-signer': 5.7.0
      '@ethersproject/address': 5.7.0
      '@ethersproject/base64': 5.7.0
      '@ethersproject/basex': 5.7.0
      '@ethersproject/bignumber': 5.7.0
      '@ethersproject/bytes': 5.7.0
      '@ethersproject/constants': 5.7.0
      '@ethersproject/contracts': 5.7.0
      '@ethersproject/hash': 5.7.0
      '@ethersproject/hdnode': 5.7.0
      '@ethersproject/json-wallets': 5.7.0
      '@ethersproject/keccak256': 5.7.0
      '@ethersproject/logger': 5.7.0
      '@ethersproject/networks': 5.7.1
      '@ethersproject/pbkdf2': 5.7.0
      '@ethersproject/properties': 5.7.0
      '@ethersproject/providers': 5.7.2
      '@ethersproject/random': 5.7.0
      '@ethersproject/rlp': 5.7.0
      '@ethersproject/sha2': 5.7.0
      '@ethersproject/signing-key': 5.7.0
      '@ethersproject/solidity': 5.7.0
      '@ethersproject/strings': 5.7.0
      '@ethersproject/transactions': 5.7.0
      '@ethersproject/units': 5.7.0
      '@ethersproject/wallet': 5.7.0
      '@ethersproject/web': 5.7.1
      '@ethersproject/wordlists': 5.7.0
    transitivePeerDependencies:
      - bufferutil
      - utf-8-validate
    dev: true

  /ethers@6.10.0:
    resolution: {integrity: sha512-mxTAE6wqJQAbp5QAe/+o+rXOID7Nw91OZXvgpjDa1r4fAbq2Nu314oEZSbjoRLacuCzs7kUC3clEvkCQowffGg==}
    engines: {node: '>=14.0.0'}
    dependencies:
      '@adraffy/ens-normalize': 1.10.1
      '@noble/curves': 1.2.0
      '@noble/hashes': 1.3.2
      '@types/node': 18.15.13
      aes-js: 4.0.0-beta.5
      tslib: 2.4.0
      ws: 8.5.0
    transitivePeerDependencies:
      - bufferutil
      - utf-8-validate

  /ethjs-unit@0.1.6:
    resolution: {integrity: sha512-/Sn9Y0oKl0uqQuvgFk/zQgR7aw1g36qX/jzSQ5lSwlO0GigPymk4eGQfeNTD03w1dPOqfz8V77Cy43jH56pagw==}
    engines: {node: '>=6.5.0', npm: '>=3'}
    dependencies:
      bn.js: 4.11.6
      number-to-bn: 1.7.0
    dev: true

  /ethjs-util@0.1.6:
    resolution: {integrity: sha512-CUnVOQq7gSpDHZVVrQW8ExxUETWrnrvXYvYz55wOU8Uj4VCgw56XC2B/fVqQN+f7gmrnRHSLVnFAwsCuNwji8w==}
    engines: {node: '>=6.5.0', npm: '>=3'}
    dependencies:
      is-hex-prefixed: 1.0.0
      strip-hex-prefix: 1.0.0
    dev: true

  /evp_bytestokey@1.0.3:
    resolution: {integrity: sha512-/f2Go4TognH/KvCISP7OUsHn85hT9nUkxxA9BEWxFn+Oj9o8ZNLm/40hdlgSLyuOimsrTKLUMEorQexp/aPQeA==}
    dependencies:
      md5.js: 1.3.5
      safe-buffer: 5.2.1
    dev: true

  /fast-deep-equal@3.1.3:
    resolution: {integrity: sha512-f3qQ9oQy9j2AhBe/H9VC91wLmKBCCU/gDOnKNAYG5hswO7BLKj09Hc5HYNz9cGI++xlpDCIgDaitVs03ATR84Q==}
    dev: true

  /fast-diff@1.3.0:
    resolution: {integrity: sha512-VxPP4NqbUjj6MaAOafWeUn2cXWLcCtljklUtZf0Ind4XQ+QPtmA0b18zZy0jIQx+ExRVCR/ZQpBmik5lXshNsw==}
    dev: true

  /fast-glob@3.3.2:
    resolution: {integrity: sha512-oX2ruAFQwf/Orj8m737Y5adxDQO0LAB7/S5MnxCdTNDd4p6BsyIVsv9JQsATbTSq8KHRpLwIHbVlUNatxd+1Ow==}
    engines: {node: '>=8.6.0'}
    dependencies:
      '@nodelib/fs.stat': 2.0.5
      '@nodelib/fs.walk': 1.2.8
      glob-parent: 5.1.2
      merge2: 1.4.1
      micromatch: 4.0.5
    dev: true

  /fast-json-stable-stringify@2.1.0:
    resolution: {integrity: sha512-lhd/wF+Lk98HZoTCtlVraHtfh5XYijIjalXck7saUtuanSDyLMxnHhSXEDJqHxD7msR8D0uCmqlkwjCV8xvwHw==}
    dev: true

  /fast-levenshtein@2.0.6:
    resolution: {integrity: sha512-DCXu6Ifhqcks7TZKY3Hxp3y6qphY5SJZmrWMDrKcERSOXWQdMhU9Ig/PYrzyw/ul9jOIyh0N4M0tbC5hodg8dw==}
    dev: true

  /fastq@1.17.1:
    resolution: {integrity: sha512-sRVD3lWVIXWg6By68ZN7vho9a1pQcN/WBFaAAsDDFzlJjvoGx0P8z7V1t72grFJfJhu3YPZBuu25f7Kaw2jN1w==}
    dependencies:
      reusify: 1.0.4
    dev: true

  /fecha@4.2.3:
    resolution: {integrity: sha512-OP2IUU6HeYKJi3i0z4A19kHMQoLVs4Hc+DPqqxI2h/DPZHTm/vjsfC6P0b4jCMy14XizLBqvndQ+UilD7707Jw==}
    dev: true

  /file-entry-cache@6.0.1:
    resolution: {integrity: sha512-7Gps/XWymbLk2QLYK4NzpMOrYjMhdIxXuIvy2QBsLE6ljuodKvdkWs/cpyJJ3CVIVpH0Oi1Hvg1ovbMzLdFBBg==}
    engines: {node: ^10.12.0 || >=12.0.0}
    dependencies:
      flat-cache: 3.2.0
    dev: true

  /fill-range@7.0.1:
    resolution: {integrity: sha512-qOo9F+dMUmC2Lcb4BbVvnKJxTPjCm+RRpe4gDuGrzkL7mEVl/djYSu2OdQ2Pa302N4oqkSg9ir6jaLWJ2USVpQ==}
    engines: {node: '>=8'}
    dependencies:
      to-regex-range: 5.0.1
    dev: true

  /find-replace@3.0.0:
    resolution: {integrity: sha512-6Tb2myMioCAgv5kfvP5/PkZZ/ntTpVK39fHY7WkWBgvbeE+VHd/tZuZ4mrC+bxh4cfOZeYKVPaJIZtZXV7GNCQ==}
    engines: {node: '>=4.0.0'}
    dependencies:
      array-back: 3.1.0
    dev: true

  /find-up@2.1.0:
    resolution: {integrity: sha512-NWzkk0jSJtTt08+FBFMvXoeZnOJD+jTtsRmBYbAIzJdX6l7dLgR7CTubCM5/eDdPUBvLCeVasP1brfVR/9/EZQ==}
    engines: {node: '>=4'}
    dependencies:
      locate-path: 2.0.0
    dev: true

  /find-up@4.1.0:
    resolution: {integrity: sha512-PpOwAdQ/YlXQ2vj8a3h8IipDuYRi3wceVQQGYWxNINccq40Anw7BlsEXCMbt1Zt+OLA6Fq9suIpIWD0OsnISlw==}
    engines: {node: '>=8'}
    dependencies:
      locate-path: 5.0.0
      path-exists: 4.0.0
    dev: true

  /find-up@5.0.0:
    resolution: {integrity: sha512-78/PXT1wlLLDgTzDs7sjq9hzz0vXD+zn+7wypEe4fXQxCmdmqfGsEPQxmiCSQI3ajFV91bVSsvNtrJRiW6nGng==}
    engines: {node: '>=10'}
    dependencies:
      locate-path: 6.0.0
      path-exists: 4.0.0
    dev: true

  /flat-cache@3.2.0:
    resolution: {integrity: sha512-CYcENa+FtcUKLmhhqyctpclsq7QF38pKjZHsGNiSQF5r4FtoKDWabFDl3hzaEQMvT1LHEysw5twgLvpYYb4vbw==}
    engines: {node: ^10.12.0 || >=12.0.0}
    dependencies:
      flatted: 3.3.1
      keyv: 4.5.4
      rimraf: 3.0.2
    dev: true

  /flat@5.0.2:
    resolution: {integrity: sha512-b6suED+5/3rTpUBdG1gupIl8MPFCAMA0QXwmljLhvCUKcUvdE4gWky9zpuGCcXHOsz4J9wPGNWq6OKpmIzz3hQ==}
    hasBin: true
    dev: true

  /flatted@3.3.1:
    resolution: {integrity: sha512-X8cqMLLie7KsNUDSdzeN8FYK9rEt4Dt67OsG/DNGnYTSDBG4uFAJFBnUeiV+zCVAvwFy56IjM9sH51jVaEhNxw==}
    dev: true

  /fmix@0.1.0:
    resolution: {integrity: sha512-Y6hyofImk9JdzU8k5INtTXX1cu8LDlePWDFU5sftm9H+zKCr5SGrVjdhkvsim646cw5zD0nADj8oHyXMZmCZ9w==}
    dependencies:
      imul: 1.0.1
    dev: true

  /fn.name@1.1.0:
    resolution: {integrity: sha512-GRnmB5gPyJpAhTQdSZTSp9uaPSvl09KoYcMQtsB9rQoOmzs9dH6ffeccH+Z+cv6P68Hu5bC6JjRh4Ah/mHSNRw==}
    dev: true

  /follow-redirects@1.15.5(debug@4.3.4):
    resolution: {integrity: sha512-vSFWUON1B+yAw1VN4xMfxgn5fTUiaOzAJCKBwIIgT/+7CuGy9+r+5gITvP62j3RmaD5Ph65UaERdOSRGUzZtgw==}
    engines: {node: '>=4.0'}
    peerDependencies:
      debug: '*'
    peerDependenciesMeta:
      debug:
        optional: true
    dependencies:
      debug: 4.3.4(supports-color@8.1.1)
    dev: true

  /for-each@0.3.3:
    resolution: {integrity: sha512-jqYfLp7mo9vIyQf8ykW2v7A+2N4QjeCeI5+Dz9XraiO1ign81wjiH7Fb9vSOWvQfNtmSa4H2RoQTrrXivdUZmw==}
    dependencies:
      is-callable: 1.2.7
    dev: true

  /foreground-child@3.1.1:
    resolution: {integrity: sha512-TMKDUnIte6bfb5nWv7V/caI169OHgvwjb7V4WkeUvbQQdjr5rWKqHFiKWb/fcOwB+CzBT+qbWjvj+DVwRskpIg==}
    engines: {node: '>=14'}
    dependencies:
      cross-spawn: 7.0.3
      signal-exit: 4.1.0
    dev: true

  /form-data-encoder@2.1.4:
    resolution: {integrity: sha512-yDYSgNMraqvnxiEXO4hi88+YZxaHC6QKzb5N84iRCTDeRO7ZALpir/lVmf/uXUhnwUr2O4HU8s/n6x+yNjQkHw==}
    engines: {node: '>= 14.17'}
    dev: true

  /form-data@2.5.1:
    resolution: {integrity: sha512-m21N3WOmEEURgk6B9GLOE4RuWOFf28Lhh9qGYeNlGq4VDXUlJy2th2slBNU8Gp8EzloYZOibZJ7t5ecIrFSjVA==}
    engines: {node: '>= 0.12'}
    dependencies:
      asynckit: 0.4.0
      combined-stream: 1.0.8
      mime-types: 2.1.35
    dev: true

  /form-data@4.0.0:
    resolution: {integrity: sha512-ETEklSGi5t0QMZuiXoA/Q6vcnxcLQP5vdugSpuAyi6SVGi2clPPp+xgEhuMaHC+zGgn31Kd235W35f7Hykkaww==}
    engines: {node: '>= 6'}
    dependencies:
      asynckit: 0.4.0
      combined-stream: 1.0.8
      mime-types: 2.1.35
    dev: true

  /fp-ts@1.19.3:
    resolution: {integrity: sha512-H5KQDspykdHuztLTg+ajGN0Z2qUjcEf3Ybxc6hLt0k7/zPkn29XnKnxlBPyW2XIddWrGaJBzBl4VLYOtk39yZg==}
    dev: true

  /fs-extra@0.30.0:
    resolution: {integrity: sha512-UvSPKyhMn6LEd/WpUaV9C9t3zATuqoqfWc3QdPhPLb58prN9tqYPlPWi8Krxi44loBoUzlobqZ3+8tGpxxSzwA==}
    dependencies:
      graceful-fs: 4.2.11
      jsonfile: 2.4.0
      klaw: 1.3.1
      path-is-absolute: 1.0.1
      rimraf: 2.7.1
    dev: true

  /fs-extra@10.1.0:
    resolution: {integrity: sha512-oRXApq54ETRj4eMiFzGnHWGy+zo5raudjuxN0b8H7s/RU2oW0Wvsx9O0ACRN/kRq9E8Vu/ReskGB5o3ji+FzHQ==}
    engines: {node: '>=12'}
    dependencies:
      graceful-fs: 4.2.11
      jsonfile: 6.1.0
      universalify: 2.0.1
    dev: true

  /fs-extra@7.0.1:
    resolution: {integrity: sha512-YJDaCJZEnBmcbw13fvdAM9AwNOJwOzrE4pqMqBq5nFiEqXUqHwlK4B+3pUw6JNvfSPtX05xFHtYy/1ni01eGCw==}
    engines: {node: '>=6 <7 || >=8'}
    dependencies:
      graceful-fs: 4.2.11
      jsonfile: 4.0.0
      universalify: 0.1.2
    dev: true

  /fs-extra@8.1.0:
    resolution: {integrity: sha512-yhlQgA6mnOJUKOsRUFsgJdQCvkKhcz8tlZG5HBQfReYZy46OwLcY+Zia0mtdHsOo9y/hP+CxMN0TU9QxoOtG4g==}
    engines: {node: '>=6 <7 || >=8'}
    dependencies:
      graceful-fs: 4.2.11
      jsonfile: 4.0.0
      universalify: 0.1.2
    dev: true

  /fs-extra@9.1.0:
    resolution: {integrity: sha512-hcg3ZmepS30/7BSFqRvoo3DOMQu7IjqxO5nCDt+zM9XWjb33Wg7ziNT+Qvqbuc3+gWpzO02JubVyk2G4Zvo1OQ==}
    engines: {node: '>=10'}
    dependencies:
      at-least-node: 1.0.0
      graceful-fs: 4.2.11
      jsonfile: 6.1.0
      universalify: 2.0.1
    dev: true

  /fs-readdir-recursive@1.1.0:
    resolution: {integrity: sha512-GNanXlVr2pf02+sPN40XN8HG+ePaNcvM0q5mZBd668Obwb0yD5GiUbZOFgwn8kGMY6I3mdyDJzieUy3PTYyTRA==}
    dev: true

  /fs.realpath@1.0.0:
    resolution: {integrity: sha512-OO0pH2lK6a0hZnAdau5ItzHPI6pUlvI7jMVnxUQRtw4owF2wk8lOSabtGDCTP4Ggrg2MbGnWO9X8K1t4+fGMDw==}
    dev: true

  /fsevents@2.3.3:
    resolution: {integrity: sha512-5xoDfX+fL7faATnagmWPpbFtwh/R77WmMMqqHGS65C3vvB0YHrgF+B1YmZ3441tMj5n63k0212XNoJwzlhffQw==}
    engines: {node: ^8.16.0 || ^10.6.0 || >=11.0.0}
    os: [darwin]
    requiresBuild: true
    dev: true
    optional: true

  /function-bind@1.1.2:
    resolution: {integrity: sha512-7XHNxH7qX9xG5mIwxkhumTox/MIRNcOgDrxWsMt2pAr23WHp6MrRlN7FBSFpCpr+oVO0F744iUgR82nJMfG2SA==}
    dev: true

  /function.prototype.name@1.1.6:
    resolution: {integrity: sha512-Z5kx79swU5P27WEayXM1tBi5Ze/lbIyiNgU3qyXUOf9b2rgXYyF9Dy9Cx+IQv/Lc8WCG6L82zwUPpSS9hGehIg==}
    engines: {node: '>= 0.4'}
    dependencies:
      call-bind: 1.0.7
      define-properties: 1.2.1
      es-abstract: 1.22.5
      functions-have-names: 1.2.3
    dev: true

  /functions-have-names@1.2.3:
    resolution: {integrity: sha512-xckBUXyTIqT97tq2x2AMb+g163b5JFysYk0x4qxNFwbfQkmNZoiRHb6sPzI9/QV33WeuvVYBUIiD4NzNIyqaRQ==}
    dev: true

  /get-caller-file@2.0.5:
    resolution: {integrity: sha512-DyFP3BM/3YHTQOCUL/w0OZHR0lpKeGrxotcHWcqNEdnltqFwXVfhEBQ94eIo34AfQpo0rGki4cyIiftY06h2Fg==}
    engines: {node: 6.* || 8.* || >= 10.*}
    dev: true

  /get-func-name@2.0.2:
    resolution: {integrity: sha512-8vXOvuE167CtIc3OyItco7N/dpRtBbYOsPsXCz7X/PMnlGjYjSGuZJgM1Y7mmew7BKf9BqvLX2tnOVy1BBUsxQ==}
    dev: true

  /get-intrinsic@1.2.4:
    resolution: {integrity: sha512-5uYhsJH8VJBTv7oslg4BznJYhDoRI6waYCxMmCdnTrcCrHA/fCFKoTFz2JKKE0HdDFUF7/oQuhzumXJK7paBRQ==}
    engines: {node: '>= 0.4'}
    dependencies:
      es-errors: 1.3.0
      function-bind: 1.1.2
      has-proto: 1.0.3
      has-symbols: 1.0.3
      hasown: 2.0.1
    dev: true

  /get-port@3.2.0:
    resolution: {integrity: sha512-x5UJKlgeUiNT8nyo/AcnwLnZuZNcSjSw0kogRB+Whd1fjjFq4B1hySFxSFWWSn4mIBzg3sRNUDFYc4g5gjPoLg==}
    engines: {node: '>=4'}
    dev: true

  /get-stream@6.0.1:
    resolution: {integrity: sha512-ts6Wi+2j3jQjqi70w5AlN8DFnkSwC+MqmxEzdEALB2qXZYV3X/b1CTfgPLGJNMeAWxdPfU8FO1ms3NUfaHCPYg==}
    engines: {node: '>=10'}
    dev: true

  /get-symbol-description@1.0.2:
    resolution: {integrity: sha512-g0QYk1dZBxGwk+Ngc+ltRH2IBp2f7zBkBMBJZCDerh6EhlhSR6+9irMCuT/09zD6qkarHUSn529sK/yL4S27mg==}
    engines: {node: '>= 0.4'}
    dependencies:
      call-bind: 1.0.7
      es-errors: 1.3.0
      get-intrinsic: 1.2.4
    dev: true

  /get-tsconfig@4.7.2:
    resolution: {integrity: sha512-wuMsz4leaj5hbGgg4IvDU0bqJagpftG5l5cXIAvo8uZrqn0NJqwtfupTN00VnkQJPcIRrxYrm1Ue24btpCha2A==}
    dependencies:
      resolve-pkg-maps: 1.0.0
    dev: true

  /ghost-testrpc@0.0.2:
    resolution: {integrity: sha512-i08dAEgJ2g8z5buJIrCTduwPIhih3DP+hOCTyyryikfV8T0bNvHnGXO67i0DD1H4GBDETTclPy9njZbfluQYrQ==}
    hasBin: true
    dependencies:
      chalk: 2.4.2
      node-emoji: 1.11.0
    dev: true

  /glob-parent@5.1.2:
    resolution: {integrity: sha512-AOIgSQCepiJYwP3ARnGx+5VnTu2HBYdzbGP45eLw1vr3zB3vZLeyed1sC9hnbcOc9/SrMyM5RPQrkGz4aS9Zow==}
    engines: {node: '>= 6'}
    dependencies:
      is-glob: 4.0.3
    dev: true

  /glob-parent@6.0.2:
    resolution: {integrity: sha512-XxwI8EOhVQgWp6iDL+3b0r86f4d6AX6zSU55HfB4ydCEuXLXc5FcYeOu+nnGftS4TEju/11rt4KJPTMgbfmv4A==}
    engines: {node: '>=10.13.0'}
    dependencies:
      is-glob: 4.0.3
    dev: true

  /glob@10.3.10:
    resolution: {integrity: sha512-fa46+tv1Ak0UPK1TOy/pZrIybNNt4HCv7SDzwyfiOZkvZLEbjsZkJBPtDHVshZjbecAoAGSC20MjLDG/qr679g==}
    engines: {node: '>=16 || 14 >=14.17'}
    hasBin: true
    dependencies:
      foreground-child: 3.1.1
      jackspeak: 2.3.6
      minimatch: 9.0.3
      minipass: 7.0.4
      path-scurry: 1.10.1
    dev: true

  /glob@5.0.15:
    resolution: {integrity: sha512-c9IPMazfRITpmAAKi22dK1VKxGDX9ehhqfABDriL/lzO92xcUKEJPQHrVA/2YHSNFB4iFlykVmWvwo48nr3OxA==}
    dependencies:
      inflight: 1.0.6
      inherits: 2.0.4
      minimatch: 3.1.2
      once: 1.4.0
      path-is-absolute: 1.0.1
    dev: true

  /glob@7.1.7:
    resolution: {integrity: sha512-OvD9ENzPLbegENnYP5UUfJIirTg4+XwMWGaQfQTY0JenxNvvIKP3U3/tAQSPIu/lHxXYSZmpXlUHeqAIdKzBLQ==}
    dependencies:
      fs.realpath: 1.0.0
      inflight: 1.0.6
      inherits: 2.0.4
      minimatch: 3.1.2
      once: 1.4.0
      path-is-absolute: 1.0.1
    dev: true

  /glob@7.2.0:
    resolution: {integrity: sha512-lmLf6gtyrPq8tTjSmrO94wBeQbFR3HbLHbuyD69wuyQkImp2hWqMGB47OX65FBkPffO641IP9jWa1z4ivqG26Q==}
    dependencies:
      fs.realpath: 1.0.0
      inflight: 1.0.6
      inherits: 2.0.4
      minimatch: 3.1.2
      once: 1.4.0
      path-is-absolute: 1.0.1
    dev: true

  /glob@7.2.3:
    resolution: {integrity: sha512-nFR0zLpU2YCaRxwoCJvL6UvCH2JFyFVIvwTLsIf21AuHlMskA1hhTdk+LlYJtOlYt9v6dvszD2BGRqBL+iQK9Q==}
    dependencies:
      fs.realpath: 1.0.0
      inflight: 1.0.6
      inherits: 2.0.4
      minimatch: 3.1.2
      once: 1.4.0
      path-is-absolute: 1.0.1
    dev: true

  /glob@8.1.0:
    resolution: {integrity: sha512-r8hpEjiQEYlF2QU0df3dS+nxxSIreXQS1qRhMJM0Q5NDdR386C7jb7Hwwod8Fgiuex+k0GFjgft18yvxm5XoCQ==}
    engines: {node: '>=12'}
    dependencies:
      fs.realpath: 1.0.0
      inflight: 1.0.6
      inherits: 2.0.4
      minimatch: 5.1.6
      once: 1.4.0
    dev: true

  /global-modules@2.0.0:
    resolution: {integrity: sha512-NGbfmJBp9x8IxyJSd1P+otYK8vonoJactOogrVfFRIAEY1ukil8RSKDz2Yo7wh1oihl51l/r6W4epkeKJHqL8A==}
    engines: {node: '>=6'}
    dependencies:
      global-prefix: 3.0.0
    dev: true

  /global-prefix@3.0.0:
    resolution: {integrity: sha512-awConJSVCHVGND6x3tmMaKcQvwXLhjdkmomy2W+Goaui8YPgYgXJZewhg3fWC+DlfqqQuWg8AwqjGTD2nAPVWg==}
    engines: {node: '>=6'}
    dependencies:
      ini: 1.3.8
      kind-of: 6.0.3
      which: 1.3.1
    dev: true

  /globals@13.24.0:
    resolution: {integrity: sha512-AhO5QUcj8llrbG09iWhPU2B204J1xnPeL8kQmVorSsy+Sjj1sk8gIyh6cUocGmH4L0UuhAJy+hJMRA4mgA4mFQ==}
    engines: {node: '>=8'}
    dependencies:
      type-fest: 0.20.2
    dev: true

  /globalthis@1.0.3:
    resolution: {integrity: sha512-sFdI5LyBiNTHjRd7cGPWapiHWMOXKyuBNX/cWJ3NfzrZQVa8GI/8cofCl74AOVqq9W5kNmguTIzJ/1s2gyI9wA==}
    engines: {node: '>= 0.4'}
    dependencies:
      define-properties: 1.2.1
    dev: true

  /globby@10.0.2:
    resolution: {integrity: sha512-7dUi7RvCoT/xast/o/dLN53oqND4yk0nsHkhRgn9w65C4PofCLOoJ39iSOg+qVDdWQPIEj+eszMHQ+aLVwwQSg==}
    engines: {node: '>=8'}
    dependencies:
      '@types/glob': 7.2.0
      array-union: 2.1.0
      dir-glob: 3.0.1
      fast-glob: 3.3.2
      glob: 7.2.3
      ignore: 5.3.1
      merge2: 1.4.1
      slash: 3.0.0
    dev: true

  /globby@11.1.0:
    resolution: {integrity: sha512-jhIXaOzy1sb8IyocaruWSn1TjmnBVs8Ayhcy83rmxNJ8q2uWKCAj3CnJY+KpGSXCueAPc0i05kVvVKtP1t9S3g==}
    engines: {node: '>=10'}
    dependencies:
      array-union: 2.1.0
      dir-glob: 3.0.1
      fast-glob: 3.3.2
      ignore: 5.3.1
      merge2: 1.4.1
      slash: 3.0.0
    dev: true

  /gopd@1.0.1:
    resolution: {integrity: sha512-d65bNlIadxvpb/A2abVdlqKqV563juRnZ1Wtk6s1sIR8uNsXR70xqIzVqxVf1eTqDunwT2MkczEeaezCKTZhwA==}
    dependencies:
      get-intrinsic: 1.2.4
    dev: true

  /got@12.6.1:
    resolution: {integrity: sha512-mThBblvlAF1d4O5oqyvN+ZxLAYwIJK7bpMxgYqPD9okW0C3qm5FFn7k811QrcuEBwaogR3ngOFoCfs6mRv7teQ==}
    engines: {node: '>=14.16'}
    dependencies:
      '@sindresorhus/is': 5.6.0
      '@szmarczak/http-timer': 5.0.1
      cacheable-lookup: 7.0.0
      cacheable-request: 10.2.14
      decompress-response: 6.0.0
      form-data-encoder: 2.1.4
      get-stream: 6.0.1
      http2-wrapper: 2.2.1
      lowercase-keys: 3.0.0
      p-cancelable: 3.0.0
      responselike: 3.0.0
    dev: true

  /graceful-fs@4.2.10:
    resolution: {integrity: sha512-9ByhssR2fPVsNZj478qUUbKfmL0+t5BDVyjShtyZZLiK7ZDAArFFfopyOTj0M05wE2tJPisA4iTnnXl2YoPvOA==}
    dev: true

  /graceful-fs@4.2.11:
    resolution: {integrity: sha512-RbJ5/jmFcNNCcDV5o9eTnBLJ/HszWV0P73bc+Ff4nS/rJj+YaS6IGyiOL0VoBYX+l1Wrl3k63h/KrH+nhJ0XvQ==}
    dev: true

  /graphemer@1.4.0:
    resolution: {integrity: sha512-EtKwoO6kxCL9WO5xipiHTZlSzBm7WLT627TqC/uVRd0HKmq8NXyebnNYxDoBi7wt8eTWrUrKXCOVaFq9x1kgag==}
    dev: true

  /handlebars@4.7.8:
    resolution: {integrity: sha512-vafaFqs8MZkRrSX7sFVUdo3ap/eNiLnb4IakshzvP56X5Nr1iGKAIqdX6tMlm6HcNRIkr6AxO5jFEoJzzpT8aQ==}
    engines: {node: '>=0.4.7'}
    hasBin: true
    dependencies:
      minimist: 1.2.8
      neo-async: 2.6.2
      source-map: 0.6.1
      wordwrap: 1.0.0
    optionalDependencies:
      uglify-js: 3.17.4
    dev: true

  /hardhat-deploy@0.12.1:
    resolution: {integrity: sha512-ayPJqBCElzPeiwdHUEV0rKQ6NvKStjQAxCqCPlsavQVaxl7uZUHt/d+XbLqglVFqOOpHHs6L9K4W1vxPbsOy5Q==}
    dependencies:
      '@ethersproject/abi': 5.7.0
      '@ethersproject/abstract-signer': 5.7.0
      '@ethersproject/address': 5.7.0
      '@ethersproject/bignumber': 5.7.0
      '@ethersproject/bytes': 5.7.0
      '@ethersproject/constants': 5.7.0
      '@ethersproject/contracts': 5.7.0
      '@ethersproject/providers': 5.7.2
      '@ethersproject/solidity': 5.7.0
      '@ethersproject/transactions': 5.7.0
      '@ethersproject/wallet': 5.7.0
      '@types/qs': 6.9.12
      axios: 0.21.4(debug@4.3.4)
      chalk: 4.1.2
      chokidar: 3.6.0
      debug: 4.3.4(supports-color@8.1.1)
      enquirer: 2.4.1
      ethers: 5.7.2
      form-data: 4.0.0
      fs-extra: 10.1.0
      match-all: 1.2.6
      murmur-128: 0.2.1
      qs: 6.11.2
      zksync-ethers: 5.4.0(ethers@5.7.2)
    transitivePeerDependencies:
      - bufferutil
      - supports-color
      - utf-8-validate
    dev: true

  /hardhat-gas-reporter@1.0.10(hardhat@2.20.1):
    resolution: {integrity: sha512-02N4+So/fZrzJ88ci54GqwVA3Zrf0C9duuTyGt0CFRIh/CdNwbnTgkXkRfojOMLBQ+6t+lBIkgbsOtqMvNwikA==}
    peerDependencies:
      hardhat: ^2.0.2
    dependencies:
      array-uniq: 1.0.3
      eth-gas-reporter: 0.2.27
      hardhat: 2.20.1(ts-node@10.9.2)(typescript@5.3.3)
      sha1: 1.1.1
    transitivePeerDependencies:
      - '@codechecks/client'
      - bufferutil
      - debug
      - utf-8-validate
    dev: true

  /hardhat@2.20.1(ts-node@10.9.2)(typescript@5.3.3):
    resolution: {integrity: sha512-q75xDQiQtCZcTMBwjTovrXEU5ECr49baxr4/OBkIu/ULTPzlB20yk1dRWNmD2IFbAeAeXggaWvQAdpiScaHtPw==}
    hasBin: true
    peerDependencies:
      ts-node: '*'
      typescript: '*'
    peerDependenciesMeta:
      ts-node:
        optional: true
      typescript:
        optional: true
    dependencies:
      '@ethersproject/abi': 5.7.0
      '@metamask/eth-sig-util': 4.0.1
      '@nomicfoundation/ethereumjs-block': 5.0.4
      '@nomicfoundation/ethereumjs-blockchain': 7.0.4
      '@nomicfoundation/ethereumjs-common': 4.0.4
      '@nomicfoundation/ethereumjs-evm': 2.0.4(@nomicfoundation/ethereumjs-verkle@0.0.2)
      '@nomicfoundation/ethereumjs-rlp': 5.0.4
      '@nomicfoundation/ethereumjs-statemanager': 2.0.4(@nomicfoundation/ethereumjs-verkle@0.0.2)
      '@nomicfoundation/ethereumjs-trie': 6.0.4
      '@nomicfoundation/ethereumjs-tx': 5.0.4
      '@nomicfoundation/ethereumjs-util': 9.0.4
      '@nomicfoundation/ethereumjs-verkle': 0.0.2
      '@nomicfoundation/ethereumjs-vm': 7.0.4(@nomicfoundation/ethereumjs-verkle@0.0.2)
      '@nomicfoundation/solidity-analyzer': 0.1.1
      '@sentry/node': 5.30.0
      '@types/bn.js': 5.1.5
      '@types/lru-cache': 5.1.1
      adm-zip: 0.4.16
      aggregate-error: 3.1.0
      ansi-escapes: 4.3.2
      boxen: 5.1.2
      chalk: 2.4.2
      chokidar: 3.6.0
      ci-info: 2.0.0
      debug: 4.3.4(supports-color@8.1.1)
      enquirer: 2.4.1
      env-paths: 2.2.1
      ethereum-cryptography: 1.2.0
      ethereumjs-abi: 0.6.8
      find-up: 2.1.0
      fp-ts: 1.19.3
      fs-extra: 7.0.1
      glob: 7.2.0
      immutable: 4.3.5
      io-ts: 1.10.4
      keccak: 3.0.4
      lodash: 4.17.21
      mnemonist: 0.38.5
      mocha: 10.3.0
      p-map: 4.0.0
      raw-body: 2.5.2
      resolve: 1.17.0
      semver: 6.3.1
      solc: 0.7.3(debug@4.3.4)
      source-map-support: 0.5.21
      stacktrace-parser: 0.1.10
      ts-node: 10.9.2(@types/node@20.11.24)(typescript@5.3.3)
      tsort: 0.0.1
      typescript: 5.3.3
      undici: 5.28.3
      uuid: 8.3.2
      ws: 7.5.9
    transitivePeerDependencies:
      - bufferutil
      - c-kzg
      - supports-color
      - utf-8-validate
    dev: true

  /has-bigints@1.0.2:
    resolution: {integrity: sha512-tSvCKtBr9lkF0Ex0aQiP9N+OpV4zi2r/Nee5VkRDbaqv35RLYMzbwQfFSZZH0kR+Rd6302UJZ2p/bJCEoR3VoQ==}
    dev: true

  /has-flag@1.0.0:
    resolution: {integrity: sha512-DyYHfIYwAJmjAjSSPKANxI8bFY9YtFrgkAfinBojQ8YJTOuOuav64tMUJv584SES4xl74PmuaevIyaLESHdTAA==}
    engines: {node: '>=0.10.0'}
    dev: true

  /has-flag@3.0.0:
    resolution: {integrity: sha512-sKJf1+ceQBr4SMkvQnBDNDtf4TXpVhVGateu0t918bl30FnbE2m4vNLX+VWe/dpjlb+HugGYzW7uQXH98HPEYw==}
    engines: {node: '>=4'}
    dev: true

  /has-flag@4.0.0:
    resolution: {integrity: sha512-EykJT/Q1KjTWctppgIAgfSO0tKVuZUjhgMr17kqTumMl6Afv3EISleU7qZUzoXDFTAHTDC4NOoG/ZxU3EvlMPQ==}
    engines: {node: '>=8'}
    dev: true

  /has-property-descriptors@1.0.2:
    resolution: {integrity: sha512-55JNKuIW+vq4Ke1BjOTjM2YctQIvCT7GFzHwmfZPGo5wnrgkid0YQtnAleFSqumZm4az3n2BS+erby5ipJdgrg==}
    dependencies:
      es-define-property: 1.0.0
    dev: true

  /has-proto@1.0.3:
    resolution: {integrity: sha512-SJ1amZAJUiZS+PhsVLf5tGydlaVB8EdFpaSO4gmiUKUOxk8qzn5AIy4ZeJUmh22znIdk/uMAUT2pl3FxzVUH+Q==}
    engines: {node: '>= 0.4'}
    dev: true

  /has-symbols@1.0.3:
    resolution: {integrity: sha512-l3LCuF6MgDNwTDKkdYGEihYjt5pRPbEg46rtlmnSPlUbgmB8LOIrKJbYYFBSbnPaJexMKtiPO8hmeRjRz2Td+A==}
    engines: {node: '>= 0.4'}
    dev: true

  /has-tostringtag@1.0.2:
    resolution: {integrity: sha512-NqADB8VjPFLM2V0VvHUewwwsw0ZWBaIdgo+ieHtK3hasLz4qeCRjYcqfB6AQrBggRKppKF8L52/VqdVsO47Dlw==}
    engines: {node: '>= 0.4'}
    dependencies:
      has-symbols: 1.0.3
    dev: true

  /hash-base@3.1.0:
    resolution: {integrity: sha512-1nmYp/rhMDiE7AYkDw+lLwlAzz0AntGIe51F3RfFfEqyQ3feY2eI/NcwC6umIQVOASPMsWJLJScWKSSvzL9IVA==}
    engines: {node: '>=4'}
    dependencies:
      inherits: 2.0.4
      readable-stream: 3.6.2
      safe-buffer: 5.2.1
    dev: true

  /hash.js@1.1.7:
    resolution: {integrity: sha512-taOaskGt4z4SOANNseOviYDvjEJinIkRgmp7LbKP2YTTmVxWBl87s/uzK9r+44BclBSp2X7K1hqeNfz9JbBeXA==}
    dependencies:
      inherits: 2.0.4
      minimalistic-assert: 1.0.1
    dev: true

  /hasown@2.0.1:
    resolution: {integrity: sha512-1/th4MHjnwncwXsIW6QMzlvYL9kG5e/CpVvLRZe4XPa8TOUNbCELqmvhDmnkNsAjwaG4+I8gJJL0JBvTTLO9qA==}
    engines: {node: '>= 0.4'}
    dependencies:
      function-bind: 1.1.2
    dev: true

  /he@1.2.0:
    resolution: {integrity: sha512-F/1DnUGPopORZi0ni+CvrCgHQ5FyEAHRLSApuYWMmrbSwoN2Mn/7k+Gl38gJnR7yyDZk6WLXwiGod1JOWNDKGw==}
    hasBin: true
    dev: true

  /heap@0.2.7:
    resolution: {integrity: sha512-2bsegYkkHO+h/9MGbn6KWcE45cHZgPANo5LXF7EvWdT0yT2EguSVO1nDgU5c8+ZOPwp2vMNa7YFsJhVcDR9Sdg==}
    dev: true

  /hmac-drbg@1.0.1:
    resolution: {integrity: sha512-Tti3gMqLdZfhOQY1Mzf/AanLiqh1WTiJgEj26ZuYQ9fbkLomzGchCws4FyrSd4VkpBfiNhaE1On+lOz894jvXg==}
    dependencies:
      hash.js: 1.1.7
      minimalistic-assert: 1.0.1
      minimalistic-crypto-utils: 1.0.1
    dev: true

  /hosted-git-info@2.8.9:
    resolution: {integrity: sha512-mxIDAb9Lsm6DoOJ7xH+5+X4y1LU/4Hi50L9C5sIswK3JzULS4bwk1FvjdBgvYR4bzT4tuUQiC15FE2f5HbLvYw==}
    dev: true

  /http-basic@8.1.3:
    resolution: {integrity: sha512-/EcDMwJZh3mABI2NhGfHOGOeOZITqfkEO4p/xK+l3NpyncIHUQBoMvCSF/b5GqvKtySC2srL/GGG3+EtlqlmCw==}
    engines: {node: '>=6.0.0'}
    dependencies:
      caseless: 0.12.0
      concat-stream: 1.6.2
      http-response-object: 3.0.2
      parse-cache-control: 1.0.1
    dev: true

  /http-cache-semantics@4.1.1:
    resolution: {integrity: sha512-er295DKPVsV82j5kw1Gjt+ADA/XYHsajl82cGNQG2eyoPkvgUhX+nDIyelzhIWbbsXP39EHcI6l5tYs2FYqYXQ==}
    dev: true

  /http-errors@2.0.0:
    resolution: {integrity: sha512-FtwrG/euBzaEjYeRqOgly7G0qviiXoJWnvEH2Z1plBdXgbyjv34pHTSb9zoeHMyDy33+DWy5Wt9Wo+TURtOYSQ==}
    engines: {node: '>= 0.8'}
    dependencies:
      depd: 2.0.0
      inherits: 2.0.4
      setprototypeof: 1.2.0
      statuses: 2.0.1
      toidentifier: 1.0.1
    dev: true

  /http-response-object@3.0.2:
    resolution: {integrity: sha512-bqX0XTF6fnXSQcEJ2Iuyr75yVakyjIDCqroJQ/aHfSdlM743Cwqoi2nDYMzLGWUcuTWGWy8AAvOKXTfiv6q9RA==}
    dependencies:
      '@types/node': 10.17.60
    dev: true

  /http2-wrapper@2.2.1:
    resolution: {integrity: sha512-V5nVw1PAOgfI3Lmeaj2Exmeg7fenjhRUgz1lPSezy1CuhPYbgQtbQj4jZfEAEMlaL+vupsvhjqCyjzob0yxsmQ==}
    engines: {node: '>=10.19.0'}
    dependencies:
      quick-lru: 5.1.1
      resolve-alpn: 1.2.1
    dev: true

  /https-proxy-agent@5.0.1:
    resolution: {integrity: sha512-dFcAjpTQFgoLMzC2VwU+C/CbS7uRL0lWmxDITmqm7C+7F0Odmj6s9l6alZc6AELXhrnggM2CeWSXHGOdX2YtwA==}
    engines: {node: '>= 6'}
    dependencies:
      agent-base: 6.0.2
      debug: 4.3.4(supports-color@8.1.1)
    transitivePeerDependencies:
      - supports-color
    dev: true

  /iconv-lite@0.4.24:
    resolution: {integrity: sha512-v3MXnZAcvnywkTUEZomIActle7RXXeedOR31wwl7VlyoXO4Qi9arvSenNQWne1TcRwhCL1HwLI21bEqdpj8/rA==}
    engines: {node: '>=0.10.0'}
    dependencies:
      safer-buffer: 2.1.2
    dev: true

  /ignore@5.3.1:
    resolution: {integrity: sha512-5Fytz/IraMjqpwfd34ke28PTVMjZjJG2MPn5t7OE4eUCUNf8BAa7b5WUS9/Qvr6mwOQS7Mk6vdsMno5he+T8Xw==}
    engines: {node: '>= 4'}
    dev: true

  /immutable@4.3.5:
    resolution: {integrity: sha512-8eabxkth9gZatlwl5TBuJnCsoTADlL6ftEr7A4qgdaTsPyreilDSnUk57SO+jfKcNtxPa22U5KK6DSeAYhpBJw==}
    dev: true

  /import-fresh@3.3.0:
    resolution: {integrity: sha512-veYYhQa+D1QBKznvhUHxb8faxlrwUnxseDAbAp457E0wLNio2bOSKnjYDhMj+YiAq61xrMGhQk9iXVk5FzgQMw==}
    engines: {node: '>=6'}
    dependencies:
      parent-module: 1.0.1
      resolve-from: 4.0.0
    dev: true

  /imul@1.0.1:
    resolution: {integrity: sha512-WFAgfwPLAjU66EKt6vRdTlKj4nAgIDQzh29JonLa4Bqtl6D8JrIMvWjCnx7xEjVNmP3U0fM5o8ZObk7d0f62bA==}
    engines: {node: '>=0.10.0'}
    dev: true

  /imurmurhash@0.1.4:
    resolution: {integrity: sha512-JmXMZ6wuvDmLiHEml9ykzqO6lwFbof0GG4IkcGaENdCRDDmMVnny7s5HsIgHCbaq0w2MyPhDqkhTUgS2LU2PHA==}
    engines: {node: '>=0.8.19'}
    dev: true

  /indent-string@4.0.0:
    resolution: {integrity: sha512-EdDDZu4A2OyIK7Lr/2zG+w5jmbuk1DVBnEwREQvBzspBJkCEbRa8GxU1lghYcaGJCnRWibjDXlq779X1/y5xwg==}
    engines: {node: '>=8'}
    dev: true

  /inflight@1.0.6:
    resolution: {integrity: sha512-k92I/b08q4wvFscXCLvqfsHCrjrF7yiXsQuIVvVE7N82W3+aqpzuUdBbfhWcy/FZR3/4IgflMgKLOsvPDrGCJA==}
    dependencies:
      once: 1.4.0
      wrappy: 1.0.2
    dev: true

  /inherits@2.0.4:
    resolution: {integrity: sha512-k/vGaX4/Yla3WzyMCvTQOXYeIHvqOKtnqBduzTHpzpQZzAskKMhZ2K+EnBiSM9zGSoIFeMpXKxa4dYeZIQqewQ==}
    dev: true

  /ini@1.3.8:
    resolution: {integrity: sha512-JV/yugV2uzW5iMRSiZAyDtQd+nxtUnjeLt0acNdw98kKLrvuRVyB80tsREOE7yvGVgalhZ6RNXCmEHkUKBKxew==}
    dev: true

  /internal-slot@1.0.7:
    resolution: {integrity: sha512-NGnrKwXzSms2qUUih/ILZ5JBqNTSa1+ZmP6flaIp6KmSElgE9qdndzS3cqjrDovwFdmwsGsLdeFgB6suw+1e9g==}
    engines: {node: '>= 0.4'}
    dependencies:
      es-errors: 1.3.0
      hasown: 2.0.1
      side-channel: 1.0.6
    dev: true

  /interpret@1.4.0:
    resolution: {integrity: sha512-agE4QfB2Lkp9uICn7BAqoscw4SZP9kTE2hxiFI3jBPmXJfdqiahTbUuKGsMoN2GtqL9AxhYioAcVvgsb1HvRbA==}
    engines: {node: '>= 0.10'}
    dev: true

  /io-ts@1.10.4:
    resolution: {integrity: sha512-b23PteSnYXSONJ6JQXRAlvJhuw8KOtkqa87W4wDtvMrud/DTJd5X+NpOOI+O/zZwVq6v0VLAaJ+1EDViKEuN9g==}
    dependencies:
      fp-ts: 1.19.3
    dev: true

  /is-array-buffer@3.0.4:
    resolution: {integrity: sha512-wcjaerHw0ydZwfhiKbXJWLDY8A7yV7KhjQOpb83hGgGfId/aQa4TOvwyzn2PuswW2gPCYEL/nEAiSVpdOj1lXw==}
    engines: {node: '>= 0.4'}
    dependencies:
      call-bind: 1.0.7
      get-intrinsic: 1.2.4
    dev: true

  /is-arrayish@0.2.1:
    resolution: {integrity: sha512-zz06S8t0ozoDXMG+ube26zeCTNXcKIPJZJi8hBrF4idCLms4CG9QtK7qBl1boi5ODzFpjswb5JPmHCbMpjaYzg==}
    dev: true

  /is-arrayish@0.3.2:
    resolution: {integrity: sha512-eVRqCvVlZbuw3GrM63ovNSNAeA1K16kaR/LRY/92w0zxQ5/1YzwblUX652i4Xs9RwAGjW9d9y6X88t8OaAJfWQ==}
    dev: true

  /is-async-function@2.0.0:
    resolution: {integrity: sha512-Y1JXKrfykRJGdlDwdKlLpLyMIiWqWvuSd17TvZk68PLAOGOoF4Xyav1z0Xhoi+gCYjZVeC5SI+hYFOfvXmGRCA==}
    engines: {node: '>= 0.4'}
    dependencies:
      has-tostringtag: 1.0.2
    dev: true

  /is-bigint@1.0.4:
    resolution: {integrity: sha512-zB9CruMamjym81i2JZ3UMn54PKGsQzsJeo6xvN3HJJ4CAsQNB6iRutp2To77OfCNuoxspsIhzaPoO1zyCEhFOg==}
    dependencies:
      has-bigints: 1.0.2
    dev: true

  /is-binary-path@2.1.0:
    resolution: {integrity: sha512-ZMERYes6pDydyuGidse7OsHxtbI7WVeUEozgR/g7rd0xUimYNlvZRE/K2MgZTjWy725IfelLeVcEM97mmtRGXw==}
    engines: {node: '>=8'}
    dependencies:
      binary-extensions: 2.2.0
    dev: true

  /is-boolean-object@1.1.2:
    resolution: {integrity: sha512-gDYaKHJmnj4aWxyj6YHyXVpdQawtVLHU5cb+eztPGczf6cjuTdwve5ZIEfgXqH4e57An1D1AKf8CZ3kYrQRqYA==}
    engines: {node: '>= 0.4'}
    dependencies:
      call-bind: 1.0.7
      has-tostringtag: 1.0.2
    dev: true

  /is-builtin-module@3.2.1:
    resolution: {integrity: sha512-BSLE3HnV2syZ0FK0iMA/yUGplUeMmNz4AW5fnTunbCIqZi4vG3WjJT9FHMy5D69xmAYBHXQhJdALdpwVxV501A==}
    engines: {node: '>=6'}
    dependencies:
      builtin-modules: 3.3.0
    dev: true

  /is-callable@1.2.7:
    resolution: {integrity: sha512-1BC0BVFhS/p0qtw6enp8e+8OD0UrK0oFLztSjNzhcKA3WDuJxxAPXzPuPtKkjEY9UUoEWlX/8fgKeu2S8i9JTA==}
    engines: {node: '>= 0.4'}
    dev: true

  /is-core-module@2.13.1:
    resolution: {integrity: sha512-hHrIjvZsftOsvKSn2TRYl63zvxsgE0K+0mYMoH6gD4omR5IWB2KynivBQczo3+wF1cCkjzvptnI9Q0sPU66ilw==}
    dependencies:
      hasown: 2.0.1
    dev: true

  /is-date-object@1.0.5:
    resolution: {integrity: sha512-9YQaSxsAiSwcvS33MBk3wTCVnWK+HhF8VZR2jRxehM16QcVOdHqPn4VPHmRK4lSr38n9JriurInLcP90xsYNfQ==}
    engines: {node: '>= 0.4'}
    dependencies:
      has-tostringtag: 1.0.2
    dev: true

  /is-extglob@2.1.1:
    resolution: {integrity: sha512-SbKbANkN603Vi4jEZv49LeVJMn4yGwsbzZworEoyEiutsN3nJYdbO36zfhGJ6QEDpOZIFkDtnq5JRxmvl3jsoQ==}
    engines: {node: '>=0.10.0'}
    dev: true

  /is-finalizationregistry@1.0.2:
    resolution: {integrity: sha512-0by5vtUJs8iFQb5TYUHHPudOR+qXYIMKtiUzvLIZITZUjknFmziyBJuLhVRc+Ds0dREFlskDNJKYIdIzu/9pfw==}
    dependencies:
      call-bind: 1.0.7
    dev: true

  /is-fullwidth-code-point@2.0.0:
    resolution: {integrity: sha512-VHskAKYM8RfSFXwee5t5cbN5PZeq1Wrh6qd5bkyiXIf6UQcN6w/A0eXM9r6t8d+GYOh+o6ZhiEnb88LN/Y8m2w==}
    engines: {node: '>=4'}
    dev: true

  /is-fullwidth-code-point@3.0.0:
    resolution: {integrity: sha512-zymm5+u+sCsSWyD9qNaejV3DFvhCKclKdizYaJUuHA83RLjb7nSuGnddCHGv0hk+KY7BMAlsWeK4Ueg6EV6XQg==}
    engines: {node: '>=8'}
    dev: true

  /is-generator-function@1.0.10:
    resolution: {integrity: sha512-jsEjy9l3yiXEQ+PsXdmBwEPcOxaXWLspKdplFUVI9vq1iZgIekeC0L167qeu86czQaxed3q/Uzuw0swL0irL8A==}
    engines: {node: '>= 0.4'}
    dependencies:
      has-tostringtag: 1.0.2
    dev: true

  /is-glob@4.0.3:
    resolution: {integrity: sha512-xelSayHH36ZgE7ZWhli7pW34hNbNl8Ojv5KVmkJD4hBdD3th8Tfk9vYasLM+mXWOZhFkgZfxhLSnrwRr4elSSg==}
    engines: {node: '>=0.10.0'}
    dependencies:
      is-extglob: 2.1.1
    dev: true

  /is-hex-prefixed@1.0.0:
    resolution: {integrity: sha512-WvtOiug1VFrE9v1Cydwm+FnXd3+w9GaeVUss5W4v/SLy3UW00vP+6iNF2SdnfiBoLy4bTqVdkftNGTUeOFVsbA==}
    engines: {node: '>=6.5.0', npm: '>=3'}
    dev: true

  /is-immutable-type@2.0.1(eslint@8.57.0)(typescript@5.3.3):
    resolution: {integrity: sha512-SNO0yWLzSN+oYb8adM4AvsPYSCqElmjcXUNemryDLo0r5M54oMs/6R4cvKLc9QtIs/nRuc3ahlgJoMdGfcHLwQ==}
    peerDependencies:
      eslint: '*'
      typescript: '>=4.7.4'
    dependencies:
      '@typescript-eslint/type-utils': 6.21.0(eslint@8.57.0)(typescript@5.3.3)
      eslint: 8.57.0
      ts-api-utils: 1.2.1(typescript@5.3.3)
      typescript: 5.3.3
    transitivePeerDependencies:
      - supports-color
    dev: true

  /is-map@2.0.2:
    resolution: {integrity: sha512-cOZFQQozTha1f4MxLFzlgKYPTyj26picdZTx82hbc/Xf4K/tZOOXSCkMvU4pKioRXGDLJRn0GM7Upe7kR721yg==}
    dev: true

  /is-negative-zero@2.0.3:
    resolution: {integrity: sha512-5KoIu2Ngpyek75jXodFvnafB6DJgr3u8uuK0LEZJjrU19DrMD3EVERaR8sjz8CCGgpZvxPl9SuE1GMVPFHx1mw==}
    engines: {node: '>= 0.4'}
    dev: true

  /is-number-object@1.0.7:
    resolution: {integrity: sha512-k1U0IRzLMo7ZlYIfzRu23Oh6MiIFasgpb9X76eqfFZAqwH44UI4KTBvBYIZ1dSL9ZzChTB9ShHfLkR4pdW5krQ==}
    engines: {node: '>= 0.4'}
    dependencies:
      has-tostringtag: 1.0.2
    dev: true

  /is-number@7.0.0:
    resolution: {integrity: sha512-41Cifkg6e8TylSpdtTpeLVMqvSBEVzTttHvERD741+pnZ8ANv0004MRL43QKPDlK9cGvNp6NZWZUBlbGXYxxng==}
    engines: {node: '>=0.12.0'}
    dev: true

  /is-path-inside@3.0.3:
    resolution: {integrity: sha512-Fd4gABb+ycGAmKou8eMftCupSir5lRxqf4aD/vd0cD2qc4HL07OjCeuHMr8Ro4CoMaeCKDB0/ECBOVWjTwUvPQ==}
    engines: {node: '>=8'}
    dev: true

  /is-plain-obj@2.1.0:
    resolution: {integrity: sha512-YWnfyRwxL/+SsrWYfOpUtz5b3YD+nyfkHvjbcanzk8zgyO4ASD67uVMRt8k5bM4lLMDnXfriRhOpemw+NfT1eA==}
    engines: {node: '>=8'}
    dev: true

  /is-regex@1.1.4:
    resolution: {integrity: sha512-kvRdxDsxZjhzUX07ZnLydzS1TU/TJlTUHHY4YLL87e37oUA49DfkLqgy+VjFocowy29cKvcSiu+kIv728jTTVg==}
    engines: {node: '>= 0.4'}
    dependencies:
      call-bind: 1.0.7
      has-tostringtag: 1.0.2
    dev: true

  /is-set@2.0.2:
    resolution: {integrity: sha512-+2cnTEZeY5z/iXGbLhPrOAaK/Mau5k5eXq9j14CpRTftq0pAJu2MwVRSZhyZWBzx3o6X795Lz6Bpb6R0GKf37g==}
    dev: true

  /is-shared-array-buffer@1.0.3:
    resolution: {integrity: sha512-nA2hv5XIhLR3uVzDDfCIknerhx8XUKnstuOERPNNIinXG7v9u+ohXF67vxm4TPTEPU6lm61ZkwP3c9PCB97rhg==}
    engines: {node: '>= 0.4'}
    dependencies:
      call-bind: 1.0.7
    dev: true

  /is-stream@2.0.1:
    resolution: {integrity: sha512-hFoiJiTl63nn+kstHGBtewWSKnQLpyb155KHheA1l39uvtO9nWIop1p3udqPcUd/xbF1VLMO4n7OI6p7RbngDg==}
    engines: {node: '>=8'}
    dev: true

  /is-string@1.0.7:
    resolution: {integrity: sha512-tE2UXzivje6ofPW7l23cjDOMa09gb7xlAqG6jG5ej6uPV32TlWP3NKPigtaGeHNu9fohccRYvIiZMfOOnOYUtg==}
    engines: {node: '>= 0.4'}
    dependencies:
      has-tostringtag: 1.0.2
    dev: true

  /is-symbol@1.0.4:
    resolution: {integrity: sha512-C/CPBqKWnvdcxqIARxyOh4v1UUEOCHpgDa0WYgpKDFMszcrPcffg5uhwSgPCLD2WWxmq6isisz87tzT01tuGhg==}
    engines: {node: '>= 0.4'}
    dependencies:
      has-symbols: 1.0.3
    dev: true

  /is-typed-array@1.1.13:
    resolution: {integrity: sha512-uZ25/bUAlUY5fR4OKT4rZQEBrzQWYV9ZJYGGsUmEJ6thodVJ1HX64ePQ6Z0qPWP+m+Uq6e9UugrE38jeYsDSMw==}
    engines: {node: '>= 0.4'}
    dependencies:
      which-typed-array: 1.1.14
    dev: true

  /is-unicode-supported@0.1.0:
    resolution: {integrity: sha512-knxG2q4UC3u8stRGyAVJCOdxFmv5DZiRcdlIaAQXAbSfJya+OhopNotLQrstBhququ4ZpuKbDc/8S6mgXgPFPw==}
    engines: {node: '>=10'}
    dev: true

  /is-weakmap@2.0.1:
    resolution: {integrity: sha512-NSBR4kH5oVj1Uwvv970ruUkCV7O1mzgVFO4/rev2cLRda9Tm9HrL70ZPut4rOHgY0FNrUu9BCbXA2sdQ+x0chA==}
    dev: true

  /is-weakref@1.0.2:
    resolution: {integrity: sha512-qctsuLZmIQ0+vSSMfoVvyFe2+GSEvnmZ2ezTup1SBse9+twCCeial6EEi3Nc2KFcf6+qz2FBPnjXsk8xhKSaPQ==}
    dependencies:
      call-bind: 1.0.7
    dev: true

  /is-weakset@2.0.2:
    resolution: {integrity: sha512-t2yVvttHkQktwnNNmBQ98AhENLdPUTDTE21uPqAQ0ARwQfGeQKRVS0NNurH7bTf7RrvcVn1OOge45CnBeHCSmg==}
    dependencies:
      call-bind: 1.0.7
      get-intrinsic: 1.2.4
    dev: true

  /isarray@1.0.0:
    resolution: {integrity: sha512-VLghIWNM6ELQzo7zwmcg0NmTVyWKYjvIeM83yjp0wRDTmUnrM678fQbcKBo6n2CJEF0szoG//ytg+TKla89ALQ==}
    dev: true

  /isarray@2.0.5:
    resolution: {integrity: sha512-xHjhDr3cNBK0BzdUJSPXZntQUx/mwMS5Rw4A7lPJ90XGAO6ISP/ePDNuo0vhqOZU+UD5JoodwCAAoZQd3FeAKw==}
    dev: true

  /isexe@2.0.0:
    resolution: {integrity: sha512-RHxMLp9lnKHGHRng9QFhRCMbYAcVpn69smSGcq3f36xjgVVWThj4qqLbTLlq7Ssj8B+fIQ1EuCEGI2lKsyQeIw==}
    dev: true

  /isows@1.0.3(ws@8.13.0):
    resolution: {integrity: sha512-2cKei4vlmg2cxEjm3wVSqn8pcoRF/LX/wpifuuNquFO4SQmPwarClT+SUCA2lt+l581tTeZIPIZuIDo2jWN1fg==}
    peerDependencies:
      ws: '*'
    dependencies:
      ws: 8.13.0
    dev: true

  /iterator.prototype@1.1.2:
    resolution: {integrity: sha512-DR33HMMr8EzwuRL8Y9D3u2BMj8+RqSE850jfGu59kS7tbmPLzGkZmVSfyCFSDxuZiEY6Rzt3T2NA/qU+NwVj1w==}
    dependencies:
      define-properties: 1.2.1
      get-intrinsic: 1.2.4
      has-symbols: 1.0.3
      reflect.getprototypeof: 1.0.5
      set-function-name: 2.0.2
    dev: true

  /jackspeak@2.3.6:
    resolution: {integrity: sha512-N3yCS/NegsOBokc8GAdM8UcmfsKiSS8cipheD/nivzr700H+nsMOxJjQnvwOcRYVuFkdH0wGUvW2WbXGmrZGbQ==}
    engines: {node: '>=14'}
    dependencies:
      '@isaacs/cliui': 8.0.2
    optionalDependencies:
      '@pkgjs/parseargs': 0.11.0
    dev: true

  /js-sdsl@4.4.2:
    resolution: {integrity: sha512-dwXFwByc/ajSV6m5bcKAPwe4yDDF6D614pxmIi5odytzxRlwqF6nwoiCek80Ixc7Cvma5awClxrzFtxCQvcM8w==}
    dev: true

  /js-sha3@0.8.0:
    resolution: {integrity: sha512-gF1cRrHhIzNfToc802P800N8PpXS+evLLXfsVpowqmAFR9uwbi89WvXg2QspOmXL8QL86J4T1EpFu+yUkwJY3Q==}
    dev: true

  /js-tokens@4.0.0:
    resolution: {integrity: sha512-RdJUflcE3cUzKiMqQgsCu06FPu9UdIJO0beYbPhHN4k6apgJtifcoCtT9bcxOpYBtpD2kCM6Sbzg4CausW/PKQ==}
    dev: true

  /js-yaml@3.14.1:
    resolution: {integrity: sha512-okMH7OXXJ7YrN9Ok3/SXrnu4iX9yOk+25nqX4imS2npuvTYDmo/QEZoqwZkYaIDk3jVvBOTOIEgEhaLOynBS9g==}
    hasBin: true
    dependencies:
      argparse: 1.0.10
      esprima: 4.0.1
    dev: true

  /js-yaml@4.1.0:
    resolution: {integrity: sha512-wpxZs9NoxZaJESJGIZTyDEaYpl0FKSA+FB9aJiyemKhMwkxQg63h4T1KJgUGHpTqPDNRcmmYLugrRjJlBtWvRA==}
    hasBin: true
    dependencies:
      argparse: 2.0.1
    dev: true

  /jsesc@0.5.0:
    resolution: {integrity: sha512-uZz5UnB7u4T9LvwmFqXii7pZSouaRPorGs5who1Ip7VO0wxanFvBL7GkM6dTHlgX+jhBApRetaWpnDabOeTcnA==}
    hasBin: true
    dev: true

  /jsesc@3.0.2:
    resolution: {integrity: sha512-xKqzzWXDttJuOcawBt4KnKHHIf5oQ/Cxax+0PWFG+DFDgHNAdi+TXECADI+RYiFUMmx8792xsMbbgXj4CwnP4g==}
    engines: {node: '>=6'}
    hasBin: true
    dev: true

  /json-buffer@3.0.1:
    resolution: {integrity: sha512-4bV5BfR2mqfQTJm+V5tPPdf+ZpuhiIvTuAB5g8kcrXOZpTT/QwwVRWBywX1ozr6lEuPdbHxwaJlm9G6mI2sfSQ==}
    dev: true

  /json-parse-even-better-errors@2.3.1:
    resolution: {integrity: sha512-xyFwyhro/JEof6Ghe2iz2NcXoj2sloNsWr/XsERDK/oiPCfaNhl5ONfp+jQdAZRQQ0IJWNzH9zIZF7li91kh2w==}
    dev: true

  /json-schema-traverse@0.4.1:
    resolution: {integrity: sha512-xbbCH5dCYU5T8LcEhhuh7HJ88HXuW3qsI3Y0zOZFKfZEHcpWiHU/Jxzk629Brsab/mMiHQti9wMP+845RPe3Vg==}
    dev: true

  /json-schema-traverse@1.0.0:
    resolution: {integrity: sha512-NM8/P9n3XjXhIZn1lLhkFaACTOURQXjWhV4BA/RnOv8xvgqtqpAX9IO4mRQxSx1Rlo4tqzeqb0sOlruaOy3dug==}
    dev: true

  /json-stable-stringify-without-jsonify@1.0.1:
    resolution: {integrity: sha512-Bdboy+l7tA3OGW6FjyFHWkP5LuByj1Tk33Ljyq0axyzdk9//JSi2u3fP1QSmd1KNwq6VOKYGlAu87CisVir6Pw==}
    dev: true

  /json5@1.0.2:
    resolution: {integrity: sha512-g1MWMLBiz8FKi1e4w0UyVL3w+iJceWAFBAaBnnGKOpNa5f8TLktkbre1+s6oICydWAm+HRUGTmI+//xv2hvXYA==}
    hasBin: true
    dependencies:
      minimist: 1.2.8
    dev: true

  /jsonfile@2.4.0:
    resolution: {integrity: sha512-PKllAqbgLgxHaj8TElYymKCAgrASebJrWpTnEkOaTowt23VKXXN0sUeriJ+eh7y6ufb/CC5ap11pz71/cM0hUw==}
    optionalDependencies:
      graceful-fs: 4.2.11
    dev: true

  /jsonfile@4.0.0:
    resolution: {integrity: sha512-m6F1R3z8jjlf2imQHS2Qez5sjKWQzbuuhuJ/FKYFRZvPE3PuHcSMVZzfsLhGVOkfd20obL5SWEBew5ShlquNxg==}
    optionalDependencies:
      graceful-fs: 4.2.11
    dev: true

  /jsonfile@6.1.0:
    resolution: {integrity: sha512-5dgndWOriYSm5cnYaJNhalLNDKOqFwyDB/rr1E9ZsGciGvKPs8R2xYGCacuf3z6K1YKDz182fd+fY3cn3pMqXQ==}
    dependencies:
      universalify: 2.0.1
    optionalDependencies:
      graceful-fs: 4.2.11
    dev: true

  /jsonschema@1.4.1:
    resolution: {integrity: sha512-S6cATIPVv1z0IlxdN+zUk5EPjkGCdnhN4wVSBlvoUO1tOLJootbo9CquNJmbIh4yikWHiUedhRYrNPn1arpEmQ==}
    dev: true

  /jsx-ast-utils@3.3.5:
    resolution: {integrity: sha512-ZZow9HBI5O6EPgSJLUb8n2NKgmVWTwCvHGwFuJlMjvLFqlGG6pjirPhtdsseaLZjSibD8eegzmYpUZwoIlj2cQ==}
    engines: {node: '>=4.0'}
    dependencies:
      array-includes: 3.1.7
      array.prototype.flat: 1.3.2
      object.assign: 4.1.5
      object.values: 1.1.7
    dev: true

  /keccak@3.0.4:
    resolution: {integrity: sha512-3vKuW0jV8J3XNTzvfyicFR5qvxrSAGl7KIhvgOu5cmWwM7tZRj3fMbj/pfIf4be7aznbc+prBWGjywox/g2Y6Q==}
    engines: {node: '>=10.0.0'}
    requiresBuild: true
    dependencies:
      node-addon-api: 2.0.2
      node-gyp-build: 4.8.0
      readable-stream: 3.6.2
    dev: true

  /keyv@4.5.4:
    resolution: {integrity: sha512-oxVHkHR/EJf2CNXnWxRLW6mg7JyCCUcG0DtEGmL2ctUo1PNTin1PUil+r/+4r5MpVgC/fn1kjsx7mjSujKqIpw==}
    dependencies:
      json-buffer: 3.0.1
    dev: true

  /kind-of@6.0.3:
    resolution: {integrity: sha512-dcS1ul+9tmeD95T+x28/ehLgd9mENa3LsvDTtzm3vyBEO7RPptvAD+t44WVXaUjTBRcrpFeFlC8WCruUR456hw==}
    engines: {node: '>=0.10.0'}
    dev: true

  /klaw@1.3.1:
    resolution: {integrity: sha512-TED5xi9gGQjGpNnvRWknrwAB1eL5GciPfVFOt3Vk1OJCVDQbzuSfrF3hkUQKlsgKrG1F+0t5W0m+Fje1jIt8rw==}
    optionalDependencies:
      graceful-fs: 4.2.11
    dev: true

  /kuler@2.0.0:
    resolution: {integrity: sha512-Xq9nH7KlWZmXAtodXDDRE7vs6DU1gTU8zYDHDiWLSip45Egwq3plLHzPn27NgvzL2r1LMPC1vdqh98sQxtqj4A==}
    dev: true

  /language-subtag-registry@0.3.22:
    resolution: {integrity: sha512-tN0MCzyWnoz/4nHS6uxdlFWoUZT7ABptwKPQ52Ea7URk6vll88bWBVhodtnlfEuCcKWNGoc+uGbw1cwa9IKh/w==}
    dev: true

  /language-tags@1.0.9:
    resolution: {integrity: sha512-MbjN408fEndfiQXbFQ1vnd+1NoLDsnQW41410oQBXiyXDMYH5z505juWa4KUE1LqxRC7DgOgZDbKLxHIwm27hA==}
    engines: {node: '>=0.10'}
    dependencies:
      language-subtag-registry: 0.3.22
    dev: true

  /latest-version@7.0.0:
    resolution: {integrity: sha512-KvNT4XqAMzdcL6ka6Tl3i2lYeFDgXNCuIX+xNx6ZMVR1dFq+idXd9FLKNMOIx0t9mJ9/HudyX4oZWXZQ0UJHeg==}
    engines: {node: '>=14.16'}
    dependencies:
      package-json: 8.1.1
    dev: true

  /levn@0.3.0:
    resolution: {integrity: sha512-0OO4y2iOHix2W6ujICbKIaEQXvFQHue65vUG3pb5EUomzPI90z9hsA1VsO/dbIIpC53J8gxM9Q4Oho0jrCM/yA==}
    engines: {node: '>= 0.8.0'}
    dependencies:
      prelude-ls: 1.1.2
      type-check: 0.3.2
    dev: true

  /levn@0.4.1:
    resolution: {integrity: sha512-+bT2uH4E5LGE7h/n3evcS/sQlJXCpIp6ym8OWJ5eV6+67Dsql/LaaT7qJBAt2rzfoa/5QBGBhxDix1dMt2kQKQ==}
    engines: {node: '>= 0.8.0'}
    dependencies:
      prelude-ls: 1.2.1
      type-check: 0.4.0
    dev: true

  /lines-and-columns@1.2.4:
    resolution: {integrity: sha512-7ylylesZQ/PV29jhEDl3Ufjo6ZX7gCqJr5F7PKrqc93v7fzSymt1BpwEU8nAUXs8qzzvqhbjhK5QZg6Mt/HkBg==}
    dev: true

  /locate-path@2.0.0:
    resolution: {integrity: sha512-NCI2kiDkyR7VeEKm27Kda/iQHyKJe1Bu0FlTbYp3CqJu+9IFe9bLyAjMxf5ZDDbEg+iMPzB5zYyUTSm8wVTKmA==}
    engines: {node: '>=4'}
    dependencies:
      p-locate: 2.0.0
      path-exists: 3.0.0
    dev: true

  /locate-path@5.0.0:
    resolution: {integrity: sha512-t7hw9pI+WvuwNJXwk5zVHpyhIqzg2qTlklJOf0mVxGSbe3Fp2VieZcduNYjaLDoy6p9uGpQEGWG87WpMKlNq8g==}
    engines: {node: '>=8'}
    dependencies:
      p-locate: 4.1.0
    dev: true

  /locate-path@6.0.0:
    resolution: {integrity: sha512-iPZK6eYjbxRu3uB4/WZ3EsEIMJFMqAoopl3R+zuq0UjcAm/MO6KCweDgPfP3elTztoKP3KtnVHxTn2NHBSDVUw==}
    engines: {node: '>=10'}
    dependencies:
      p-locate: 5.0.0
    dev: true

  /lodash.camelcase@4.3.0:
    resolution: {integrity: sha512-TwuEnCnxbc3rAvhf/LbG7tJUDzhqXyFnv3dtzLOPgCG/hODL7WFnsbwktkD7yUV0RrreP/l1PALq/YSg6VvjlA==}
    dev: true

  /lodash.clonedeep@4.5.0:
    resolution: {integrity: sha512-H5ZhCF25riFd9uB5UCkVKo61m3S/xZk1x4wA6yp/L3RFP6Z/eHH1ymQcGLo7J3GMPfm0V/7m1tryHuGVxpqEBQ==}
    dev: true

  /lodash.isequal@4.5.0:
    resolution: {integrity: sha512-pDo3lu8Jhfjqls6GkMgpahsF9kCyayhgykjyLMNFTKWrpVdAQtYyB4muAMWozBB4ig/dtWAmsMxLEI8wuz+DYQ==}
    dev: true

  /lodash.merge@4.6.2:
    resolution: {integrity: sha512-0KpjqXRVvrYyCsX1swR/XTK0va6VQkQM6MNo7PqW77ByjAhoARA8EfrP1N4+KlKj8YS0ZUCtRT/YUuhyYDujIQ==}
    dev: true

  /lodash.truncate@4.4.2:
    resolution: {integrity: sha512-jttmRe7bRse52OsWIMDLaXxWqRAmtIUccAQ3garviCqJjafXOfNMO0yMfNpdD6zbGaTU0P5Nz7e7gAT6cKmJRw==}
    dev: true

  /lodash@4.17.21:
    resolution: {integrity: sha512-v2kDEe57lecTulaDIuNTPy3Ry4gLGJ6Z1O3vE1krgXZNrsQ+LFTGHVxVjcXPs17LhbZVGedAJv8XZ1tvj5FvSg==}
    dev: true

  /log-symbols@4.1.0:
    resolution: {integrity: sha512-8XPvpAA8uyhfteu8pIvQxpJZ7SYYdpUivZpGy6sFsBuKRY/7rQGavedeB8aK+Zkyq6upMFVL/9AW6vOYzfRyLg==}
    engines: {node: '>=10'}
    dependencies:
      chalk: 4.1.2
      is-unicode-supported: 0.1.0
    dev: true

  /logform@2.6.0:
    resolution: {integrity: sha512-1ulHeNPp6k/LD8H91o7VYFBng5i1BDE7HoKxVbZiGFidS1Rj65qcywLxX+pVfAPoQJEjRdvKcusKwOupHCVOVQ==}
    engines: {node: '>= 12.0.0'}
    dependencies:
      '@colors/colors': 1.6.0
      '@types/triple-beam': 1.3.5
      fecha: 4.2.3
      ms: 2.1.3
      safe-stable-stringify: 2.4.3
      triple-beam: 1.4.1
    dev: true

  /loose-envify@1.4.0:
    resolution: {integrity: sha512-lyuxPGr/Wfhrlem2CL/UcnUc1zcqKAImBDzukY7Y5F/yQiNdko6+fRLevlw1HgMySw7f611UIY408EtxRSoK3Q==}
    hasBin: true
    dependencies:
      js-tokens: 4.0.0
    dev: true

  /loupe@2.3.7:
    resolution: {integrity: sha512-zSMINGVYkdpYSOBmLi0D1Uo7JU9nVdQKrHxC8eYlV+9YKK9WePqAlL7lSlorG/U2Fw1w0hTBmaa/jrQ3UbPHtA==}
    dependencies:
      get-func-name: 2.0.2
    dev: true

  /lowercase-keys@3.0.0:
    resolution: {integrity: sha512-ozCC6gdQ+glXOQsveKD0YsDy8DSQFjDTz4zyzEHNV5+JP5D62LmfDZ6o1cycFx9ouG940M5dE8C8CTewdj2YWQ==}
    engines: {node: ^12.20.0 || ^14.13.1 || >=16.0.0}
    dev: true

  /lru-cache@10.2.0:
    resolution: {integrity: sha512-2bIM8x+VAf6JT4bKAljS1qUWgMsqZRPGJS6FSahIMPVvctcNhyVp7AJu7quxOW9jwkryBReKZY5tY5JYv2n/7Q==}
    engines: {node: 14 || >=16.14}
    dev: true

  /lru-cache@6.0.0:
    resolution: {integrity: sha512-Jo6dJ04CmSjuznwJSS3pUeWmd/H0ffTlkXXgwZi+eq1UCmqQwCh+eLsYOYCwY991i2Fah4h1BEMCx4qThGbsiA==}
    engines: {node: '>=10'}
    dependencies:
      yallist: 4.0.0
    dev: true

  /lru_map@0.3.3:
    resolution: {integrity: sha512-Pn9cox5CsMYngeDbmChANltQl+5pi6XmTrraMSzhPmMBbmgcxmqWry0U3PGapCU1yB4/LqCcom7qhHZiF/jGfQ==}
    dev: true

  /make-error@1.3.6:
    resolution: {integrity: sha512-s8UhlNe7vPKomQhC1qFelMokr/Sc3AgNbso3n74mVPA5LTZwkB9NlXf4XPamLxJE8h0gh73rM94xvwRT2CVInw==}
    dev: true

  /markdown-table@1.1.3:
    resolution: {integrity: sha512-1RUZVgQlpJSPWYbFSpmudq5nHY1doEIv89gBtF0s4gW1GF2XorxcA/70M5vq7rLv0a6mhOUccRsqkwhwLCIQ2Q==}
    dev: true

  /match-all@1.2.6:
    resolution: {integrity: sha512-0EESkXiTkWzrQQntBu2uzKvLu6vVkUGz40nGPbSZuegcfE5UuSzNjLaIu76zJWuaT/2I3Z/8M06OlUOZLGwLlQ==}
    dev: true

  /md5.js@1.3.5:
    resolution: {integrity: sha512-xitP+WxNPcTTOgnTJcrhM0xvdPepipPSf3I8EIpGKeFLjt3PlJLIDG3u8EX53ZIubkb+5U2+3rELYpEhHhzdkg==}
    dependencies:
      hash-base: 3.1.0
      inherits: 2.0.4
      safe-buffer: 5.2.1
    dev: true

  /memorystream@0.3.1:
    resolution: {integrity: sha512-S3UwM3yj5mtUSEfP41UZmt/0SCoVYUcU1rkXv+BQ5Ig8ndL4sPoJNBUJERafdPb5jjHJGuMgytgKvKIf58XNBw==}
    engines: {node: '>= 0.10.0'}
    dev: true

  /merge2@1.4.1:
    resolution: {integrity: sha512-8q7VEgMJW4J8tcfVPy8g09NcQwZdbwFEqhe/WZkoIzjn/3TGDwtOCYtXGxA3O8tPzpczCCDgv+P2P5y00ZJOOg==}
    engines: {node: '>= 8'}
    dev: true

  /micro-ftch@0.3.1:
    resolution: {integrity: sha512-/0LLxhzP0tfiR5hcQebtudP56gUurs2CLkGarnCiB/OqEyUFQ6U3paQi/tgLv0hBJYt2rnr9MNpxz4fiiugstg==}
    dev: true

  /micromatch@4.0.5:
    resolution: {integrity: sha512-DMy+ERcEW2q8Z2Po+WNXuw3c5YaUSFjAO5GsJqfEl7UjvtIuFKO6ZrKvcItdy98dwFI2N1tg3zNIdKaQT+aNdA==}
    engines: {node: '>=8.6'}
    dependencies:
      braces: 3.0.2
      picomatch: 2.3.1
    dev: true

  /mime-db@1.52.0:
    resolution: {integrity: sha512-sPU4uV7dYlvtWJxwwxHD0PuihVNiE7TyAbQ5SWxDCB9mUYvOgroQOwYQQOKPJ8CIbE+1ETVlOoK1UC2nU3gYvg==}
    engines: {node: '>= 0.6'}
    dev: true

  /mime-types@2.1.35:
    resolution: {integrity: sha512-ZDY+bPm5zTTF+YpCrAU9nK0UgICYPT0QtT1NZWFv4s++TNkcgVaT0g6+4R2uI4MjQjzysHB1zxuWL50hzaeXiw==}
    engines: {node: '>= 0.6'}
    dependencies:
      mime-db: 1.52.0
    dev: true

  /mimic-response@3.1.0:
    resolution: {integrity: sha512-z0yWI+4FDrrweS8Zmt4Ej5HdJmky15+L2e6Wgn3+iK5fWzb6T3fhNFq2+MeTRb064c6Wr4N/wv0DzQTjNzHNGQ==}
    engines: {node: '>=10'}
    dev: true

  /mimic-response@4.0.0:
    resolution: {integrity: sha512-e5ISH9xMYU0DzrT+jl8q2ze9D6eWBto+I8CNpe+VI+K2J/F/k3PdkdTdz4wvGVH4NTpo+NRYTVIuMQEMMcsLqg==}
    engines: {node: ^12.20.0 || ^14.13.1 || >=16.0.0}
    dev: true

  /min-indent@1.0.1:
    resolution: {integrity: sha512-I9jwMn07Sy/IwOj3zVkVik2JTvgpaykDZEigL6Rx6N9LbMywwUSMtxET+7lVoDLLd3O3IXwJwvuuns8UB/HeAg==}
    engines: {node: '>=4'}
    dev: true

  /minimalistic-assert@1.0.1:
    resolution: {integrity: sha512-UtJcAD4yEaGtjPezWuO9wC4nwUnVH/8/Im3yEHQP4b67cXlD/Qr9hdITCU1xDbSEXg2XKNaP8jsReV7vQd00/A==}
    dev: true

  /minimalistic-crypto-utils@1.0.1:
    resolution: {integrity: sha512-JIYlbt6g8i5jKfJ3xz7rF0LXmv2TkDxBLUkiBeZ7bAx4GnnNMr8xFpGnOxn6GhTEHx3SjRrZEoU+j04prX1ktg==}
    dev: true

  /minimatch@3.1.2:
    resolution: {integrity: sha512-J7p63hRiAjw1NDEww1W7i37+ByIrOWO5XQQAzZ3VOcL0PNybwpfmV/N05zFAzwQ9USyEcX6t3UO+K5aqBQOIHw==}
    dependencies:
      brace-expansion: 1.1.11
    dev: true

  /minimatch@5.0.1:
    resolution: {integrity: sha512-nLDxIFRyhDblz3qMuq+SoRZED4+miJ/G+tdDrjkkkRnjAsBexeGpgjLEQ0blJy7rHhR2b93rhQY4SvyWu9v03g==}
    engines: {node: '>=10'}
    dependencies:
      brace-expansion: 2.0.1
    dev: true

  /minimatch@5.1.6:
    resolution: {integrity: sha512-lKwV/1brpG6mBUFHtb7NUmtABCb2WZZmm2wNiOA5hAb8VdCS4B3dtMWyvcoViccwAW/COERjXLt0zP1zXUN26g==}
    engines: {node: '>=10'}
    dependencies:
      brace-expansion: 2.0.1
    dev: true

  /minimatch@9.0.3:
    resolution: {integrity: sha512-RHiac9mvaRw0x3AYRgDC1CxAP7HTcNrrECeA8YYJeWnpo+2Q5CegtZjaotWTWxDG3UeGA1coE05iH1mPjT/2mg==}
    engines: {node: '>=16 || 14 >=14.17'}
    dependencies:
      brace-expansion: 2.0.1
    dev: true

  /minimist@1.2.8:
    resolution: {integrity: sha512-2yyAR8qBkN3YuheJanUpWC5U3bb5osDywNB8RzDVlDwDHbocAJveqqj1u8+SVD7jkWT4yvsHCpWqqWqAxb0zCA==}
    dev: true

  /minipass@7.0.4:
    resolution: {integrity: sha512-jYofLM5Dam9279rdkWzqHozUo4ybjdZmCsDHePy5V/PbBcVMiSZR97gmAy45aqi8CK1lG2ECd356FU86avfwUQ==}
    engines: {node: '>=16 || 14 >=14.17'}
    dev: true

  /mkdirp@0.5.6:
    resolution: {integrity: sha512-FP+p8RB8OWpF3YZBCrP5gtADmtXApB5AMLn+vdyA+PyxCjrCs00mjyUozssO33cwDeT3wNGdLxJ5M//YqtHAJw==}
    hasBin: true
    dependencies:
      minimist: 1.2.8
    dev: true

  /mkdirp@1.0.4:
    resolution: {integrity: sha512-vVqVZQyf3WLx2Shd0qJ9xuvqgAyKPLAiqITEtqW0oIUjzo3PePDd6fW9iFz30ef7Ysp/oiWqbhszeGWW2T6Gzw==}
    engines: {node: '>=10'}
    hasBin: true
    dev: true

  /mnemonist@0.38.5:
    resolution: {integrity: sha512-bZTFT5rrPKtPJxj8KSV0WkPyNxl72vQepqqVUAW2ARUpUSF2qXMB6jZj7hW5/k7C1rtpzqbD/IIbJwLXUjCHeg==}
    dependencies:
      obliterator: 2.0.4
    dev: true

  /mocha@10.3.0:
    resolution: {integrity: sha512-uF2XJs+7xSLsrmIvn37i/wnc91nw7XjOQB8ccyx5aEgdnohr7n+rEiZP23WkCYHjilR6+EboEnbq/ZQDz4LSbg==}
    engines: {node: '>= 14.0.0'}
    hasBin: true
    dependencies:
      ansi-colors: 4.1.1
      browser-stdout: 1.3.1
      chokidar: 3.5.3
      debug: 4.3.4(supports-color@8.1.1)
      diff: 5.0.0
      escape-string-regexp: 4.0.0
      find-up: 5.0.0
      glob: 8.1.0
      he: 1.2.0
      js-yaml: 4.1.0
      log-symbols: 4.1.0
      minimatch: 5.0.1
      ms: 2.1.3
      serialize-javascript: 6.0.0
      strip-json-comments: 3.1.1
      supports-color: 8.1.1
      workerpool: 6.2.1
      yargs: 16.2.0
      yargs-parser: 20.2.4
      yargs-unparser: 2.0.0
    dev: true

  /ms@2.1.2:
    resolution: {integrity: sha512-sGkPx+VjMtmA6MX27oA4FBFELFCZZ4S4XqeGOXCv68tT+jb3vk/RyaKWP0PTKyWtmLSM0b+adUTEvbs1PEaH2w==}
    dev: true

  /ms@2.1.3:
    resolution: {integrity: sha512-6FlzubTLZG3J2a/NVCAleEhjzq5oxgHyaCU9yYXvcLsvoVaHJq/s5xXI6/XXP6tz7R9xAOtHnSO/tXtF3WRTlA==}
    dev: true

  /murmur-128@0.2.1:
    resolution: {integrity: sha512-WseEgiRkI6aMFBbj8Cg9yBj/y+OdipwVC7zUo3W2W1JAJITwouUOtpqsmGSg67EQmwwSyod7hsVsWY5LsrfQVg==}
    dependencies:
      encode-utf8: 1.0.3
      fmix: 0.1.0
      imul: 1.0.1
    dev: true

  /natural-compare@1.4.0:
    resolution: {integrity: sha512-OWND8ei3VtNC9h7V60qff3SVobHr996CTwgxubgyQYEpg290h9J0buyECNNJexkFm5sOajh5G116RYA1c8ZMSw==}
    dev: true

  /neo-async@2.6.2:
    resolution: {integrity: sha512-Yd3UES5mWCSqR+qNT93S3UoYUkqAZ9lLg8a7g9rimsWmYGK8cVToA4/sF3RrshdyV3sAGMXVUmpMYOw+dLpOuw==}
    dev: true

  /node-addon-api@2.0.2:
    resolution: {integrity: sha512-Ntyt4AIXyaLIuMHF6IOoTakB3K+RWxwtsHNRxllEoA6vPwP9o4866g6YWDLUdnucilZhmkxiHwHr11gAENw+QA==}
    dev: true

  /node-emoji@1.11.0:
    resolution: {integrity: sha512-wo2DpQkQp7Sjm2A0cq+sN7EHKO6Sl0ctXeBdFZrL9T9+UywORbufTcTZxom8YqpLQt/FqNMUkOpkZrJVYSKD3A==}
    dependencies:
      lodash: 4.17.21
    dev: true

  /node-gyp-build@4.8.0:
    resolution: {integrity: sha512-u6fs2AEUljNho3EYTJNBfImO5QTo/J/1Etd+NVdCj7qWKUSN/bSLkZwhDv7I+w/MSC6qJ4cknepkAYykDdK8og==}
    hasBin: true
    dev: true

  /nofilter@3.1.0:
    resolution: {integrity: sha512-l2NNj07e9afPnhAhvgVrCD/oy2Ai1yfLpuo3EpiO1jFTsB4sFz6oIfAfSZyQzVpkZQ9xS8ZS5g1jCBgq4Hwo0g==}
    engines: {node: '>=12.19'}
    dev: true

  /nopt@3.0.6:
    resolution: {integrity: sha512-4GUt3kSEYmk4ITxzB/b9vaIDfUVWN/Ml1Fwl11IlnIG2iaJ9O6WXZ9SrYM9NLI8OCBieN2Y8SWC2oJV0RQ7qYg==}
    hasBin: true
    dependencies:
      abbrev: 1.0.9
    dev: true

  /normalize-package-data@2.5.0:
    resolution: {integrity: sha512-/5CMN3T0R4XTj4DcGaexo+roZSdSFW/0AOOTROrjxzCG1wrWXEsGbRKevjlIL+ZDE4sZlJr5ED4YW0yqmkK+eA==}
    dependencies:
      hosted-git-info: 2.8.9
      resolve: 1.22.8
      semver: 5.7.2
      validate-npm-package-license: 3.0.4
    dev: true

  /normalize-path@3.0.0:
    resolution: {integrity: sha512-6eZs5Ls3WtCisHWp9S2GUy8dqkpGi4BVSz3GaqiE6ezub0512ESztXUwUB6C6IKbQkY2Pnb/mD4WYojCRwcwLA==}
    engines: {node: '>=0.10.0'}
    dev: true

  /normalize-url@8.0.0:
    resolution: {integrity: sha512-uVFpKhj5MheNBJRTiMZ9pE/7hD1QTeEvugSJW/OmLzAp78PB5O6adfMNTvmfKhXBkvCzC+rqifWcVYpGFwTjnw==}
    engines: {node: '>=14.16'}
    dev: true

  /number-to-bn@1.7.0:
    resolution: {integrity: sha512-wsJ9gfSz1/s4ZsJN01lyonwuxA1tml6X1yBDnfpMglypcBRFZZkus26EdPSlqS5GJfYddVZa22p3VNb3z5m5Ig==}
    engines: {node: '>=6.5.0', npm: '>=3'}
    dependencies:
      bn.js: 4.11.6
      strip-hex-prefix: 1.0.0
    dev: true

  /object-assign@4.1.1:
    resolution: {integrity: sha512-rJgTQnkUnH1sFw8yT6VSU3zD3sWmu6sZhIseY8VX+GRu3P6F7Fu+JNDoXfklElbLJSnc3FUQHVe4cU5hj+BcUg==}
    engines: {node: '>=0.10.0'}
    dev: true

  /object-inspect@1.13.1:
    resolution: {integrity: sha512-5qoj1RUiKOMsCCNLV1CBiPYE10sziTsnmNxkAI/rZhiD63CF7IqdFGC/XzjWjpSgLf0LxXX3bDFIh0E18f6UhQ==}
    dev: true

  /object-keys@1.1.1:
    resolution: {integrity: sha512-NuAESUOUMrlIXOfHKzD6bpPu3tYt3xvjNdRIQ+FeT0lNb4K8WR70CaDxhuNguS2XG+GjkyMwOzsN5ZktImfhLA==}
    engines: {node: '>= 0.4'}
    dev: true

  /object.assign@4.1.5:
    resolution: {integrity: sha512-byy+U7gp+FVwmyzKPYhW2h5l3crpmGsxl7X2s8y43IgxvG4g3QZ6CffDtsNQy1WsmZpQbO+ybo0AlW7TY6DcBQ==}
    engines: {node: '>= 0.4'}
    dependencies:
      call-bind: 1.0.7
      define-properties: 1.2.1
      has-symbols: 1.0.3
      object-keys: 1.1.1
    dev: true

  /object.entries@1.1.7:
    resolution: {integrity: sha512-jCBs/0plmPsOnrKAfFQXRG2NFjlhZgjjcBLSmTnEhU8U6vVTsVe8ANeQJCHTl3gSsI4J+0emOoCgoKlmQPMgmA==}
    engines: {node: '>= 0.4'}
    dependencies:
      call-bind: 1.0.7
      define-properties: 1.2.1
      es-abstract: 1.22.5
    dev: true

  /object.fromentries@2.0.7:
    resolution: {integrity: sha512-UPbPHML6sL8PI/mOqPwsH4G6iyXcCGzLin8KvEPenOZN5lpCNBZZQ+V62vdjB1mQHrmqGQt5/OJzemUA+KJmEA==}
    engines: {node: '>= 0.4'}
    dependencies:
      call-bind: 1.0.7
      define-properties: 1.2.1
      es-abstract: 1.22.5
    dev: true

  /object.groupby@1.0.2:
    resolution: {integrity: sha512-bzBq58S+x+uo0VjurFT0UktpKHOZmv4/xePiOA1nbB9pMqpGK7rUPNgf+1YC+7mE+0HzhTMqNUuCqvKhj6FnBw==}
    dependencies:
      array.prototype.filter: 1.0.3
      call-bind: 1.0.7
      define-properties: 1.2.1
      es-abstract: 1.22.5
      es-errors: 1.3.0
    dev: true

  /object.hasown@1.1.3:
    resolution: {integrity: sha512-fFI4VcYpRHvSLXxP7yiZOMAd331cPfd2p7PFDVbgUsYOfCT3tICVqXWngbjr4m49OvsBwUBQ6O2uQoJvy3RexA==}
    dependencies:
      define-properties: 1.2.1
      es-abstract: 1.22.5
    dev: true

  /object.values@1.1.7:
    resolution: {integrity: sha512-aU6xnDFYT3x17e/f0IiiwlGPTy2jzMySGfUB4fq6z7CV8l85CWHDk5ErhyhpfDHhrOMwGFhSQkhMGHaIotA6Ng==}
    engines: {node: '>= 0.4'}
    dependencies:
      call-bind: 1.0.7
      define-properties: 1.2.1
      es-abstract: 1.22.5
    dev: true

  /obliterator@2.0.4:
    resolution: {integrity: sha512-lgHwxlxV1qIg1Eap7LgIeoBWIMFibOjbrYPIPJZcI1mmGAI2m3lNYpK12Y+GBdPQ0U1hRwSord7GIaawz962qQ==}
    dev: true

  /once@1.4.0:
    resolution: {integrity: sha512-lNaJgI+2Q5URQBkccEKHTQOPaXdUxnZZElQTZY0MFUAuaEqe1E+Nyvgdz/aIyNi6Z9MzO5dv1H8n58/GELp3+w==}
    dependencies:
      wrappy: 1.0.2
    dev: true

  /one-time@1.0.0:
    resolution: {integrity: sha512-5DXOiRKwuSEcQ/l0kGCF6Q3jcADFv5tSmRaJck/OqkVFcOzutB134KRSfF0xDrL39MNnqxbHBbUUcjZIhTgb2g==}
    dependencies:
      fn.name: 1.1.0
    dev: true

  /optionator@0.8.3:
    resolution: {integrity: sha512-+IW9pACdk3XWmmTXG8m3upGUJst5XRGzxMRjXzAuJ1XnIFNvfhjjIuYkDvysnPQ7qzqVzLt78BCruntqRhWQbA==}
    engines: {node: '>= 0.8.0'}
    dependencies:
      deep-is: 0.1.4
      fast-levenshtein: 2.0.6
      levn: 0.3.0
      prelude-ls: 1.1.2
      type-check: 0.3.2
      word-wrap: 1.2.5
    dev: true

  /optionator@0.9.3:
    resolution: {integrity: sha512-JjCoypp+jKn1ttEFExxhetCKeJt9zhAgAve5FXHixTvFDW/5aEktX9bufBKLRRMdU7bNtpLfcGu94B3cdEJgjg==}
    engines: {node: '>= 0.8.0'}
    dependencies:
      '@aashutoshrathi/word-wrap': 1.2.6
      deep-is: 0.1.4
      fast-levenshtein: 2.0.6
      levn: 0.4.1
      prelude-ls: 1.2.1
      type-check: 0.4.0
    dev: true

  /ordinal@1.0.3:
    resolution: {integrity: sha512-cMddMgb2QElm8G7vdaa02jhUNbTSrhsgAGUz1OokD83uJTwSUn+nKoNoKVVaRa08yF6sgfO7Maou1+bgLd9rdQ==}
    dev: true

  /os-tmpdir@1.0.2:
    resolution: {integrity: sha512-D2FR03Vir7FIu45XBY20mTb+/ZSWB00sjU9jdQXt83gDrI4Ztz5Fs7/yy74g2N5SVQY4xY1qDr4rNddwYRVX0g==}
    engines: {node: '>=0.10.0'}
    dev: true

  /p-cancelable@3.0.0:
    resolution: {integrity: sha512-mlVgR3PGuzlo0MmTdk4cXqXWlwQDLnONTAg6sm62XkMJEiRxN3GL3SffkYvqwonbkJBcrI7Uvv5Zh9yjvn2iUw==}
    engines: {node: '>=12.20'}
    dev: true

  /p-limit@1.3.0:
    resolution: {integrity: sha512-vvcXsLAJ9Dr5rQOPk7toZQZJApBl2K4J6dANSsEuh6QI41JYcsS/qhTGa9ErIUUgK3WNQoJYvylxvjqmiqEA9Q==}
    engines: {node: '>=4'}
    dependencies:
      p-try: 1.0.0
    dev: true

  /p-limit@2.3.0:
    resolution: {integrity: sha512-//88mFWSJx8lxCzwdAABTJL2MyWB12+eIY7MDL2SqLmAkeKU9qxRvWuSyTjm3FUmpBEMuFfckAIqEaVGUDxb6w==}
    engines: {node: '>=6'}
    dependencies:
      p-try: 2.2.0
    dev: true

  /p-limit@3.1.0:
    resolution: {integrity: sha512-TYOanM3wGwNGsZN2cVTYPArw454xnXj5qmWF1bEoAc4+cU/ol7GVh7odevjp1FNHduHc3KZMcFduxU5Xc6uJRQ==}
    engines: {node: '>=10'}
    dependencies:
      yocto-queue: 0.1.0
    dev: true

  /p-locate@2.0.0:
    resolution: {integrity: sha512-nQja7m7gSKuewoVRen45CtVfODR3crN3goVQ0DDZ9N3yHxgpkuBhZqsaiotSQRrADUrne346peY7kT3TSACykg==}
    engines: {node: '>=4'}
    dependencies:
      p-limit: 1.3.0
    dev: true

  /p-locate@4.1.0:
    resolution: {integrity: sha512-R79ZZ/0wAxKGu3oYMlz8jy/kbhsNrS7SKZ7PxEHBgJ5+F2mtFW2fK2cOtBh1cHYkQsbzFV7I+EoRKe6Yt0oK7A==}
    engines: {node: '>=8'}
    dependencies:
      p-limit: 2.3.0
    dev: true

  /p-locate@5.0.0:
    resolution: {integrity: sha512-LaNjtRWUBY++zB5nE/NwcaoMylSPk+S+ZHNB1TzdbMJMny6dynpAGt7X/tl/QYq3TIeE6nxHppbo2LGymrG5Pw==}
    engines: {node: '>=10'}
    dependencies:
      p-limit: 3.1.0
    dev: true

  /p-map@4.0.0:
    resolution: {integrity: sha512-/bjOqmgETBYB5BoEeGVea8dmvHb2m9GLy1E9W43yeyfP6QQCZGFNa+XRceJEuDB6zqr+gKpIAmlLebMpykw/MQ==}
    engines: {node: '>=10'}
    dependencies:
      aggregate-error: 3.1.0
    dev: true

  /p-try@1.0.0:
    resolution: {integrity: sha512-U1etNYuMJoIz3ZXSrrySFjsXQTWOx2/jdi86L+2pRvph/qMKL6sbcCYdH23fqsbm8TH2Gn0OybpT4eSFlCVHww==}
    engines: {node: '>=4'}
    dev: true

  /p-try@2.2.0:
    resolution: {integrity: sha512-R4nPAVTAU0B9D35/Gk3uJf/7XYbQcyohSKdvAxIRSNghFl4e71hVoGnBNQz9cWaXxO2I10KTC+3jMdvvoKw6dQ==}
    engines: {node: '>=6'}
    dev: true

  /package-json@8.1.1:
    resolution: {integrity: sha512-cbH9IAIJHNj9uXi196JVsRlt7cHKak6u/e6AkL/bkRelZ7rlL3X1YKxsZwa36xipOEKAsdtmaG6aAJoM1fx2zA==}
    engines: {node: '>=14.16'}
    dependencies:
      got: 12.6.1
      registry-auth-token: 5.0.2
      registry-url: 6.0.1
      semver: 7.6.0
    dev: true

  /parent-module@1.0.1:
    resolution: {integrity: sha512-GQ2EWRpQV8/o+Aw8YqtfZZPfNRWZYkbidE9k5rpl/hC3vtHHBfGm2Ifi6qWV+coDGkrUKZAxE3Lot5kcsRlh+g==}
    engines: {node: '>=6'}
    dependencies:
      callsites: 3.1.0
    dev: true

  /parse-cache-control@1.0.1:
    resolution: {integrity: sha512-60zvsJReQPX5/QP0Kzfd/VrpjScIQ7SHBW6bFCYfEP+fp0Eppr1SHhIO5nd1PjZtvclzSzES9D/p5nFJurwfWg==}
    dev: true

  /parse-json@5.2.0:
    resolution: {integrity: sha512-ayCKvm/phCGxOkYRSCM82iDwct8/EonSEgCSxWxD7ve6jHggsFl4fZVQBPRNgQoKiuV/odhFrGzQXZwbifC8Rg==}
    engines: {node: '>=8'}
    dependencies:
      '@babel/code-frame': 7.23.5
      error-ex: 1.3.2
      json-parse-even-better-errors: 2.3.1
      lines-and-columns: 1.2.4
    dev: true

  /path-exists@3.0.0:
    resolution: {integrity: sha512-bpC7GYwiDYQ4wYLe+FA8lhRjhQCMcQGuSgGGqDkg/QerRWw9CmGRT0iSOVRSZJ29NMLZgIzqaljJ63oaL4NIJQ==}
    engines: {node: '>=4'}
    dev: true

  /path-exists@4.0.0:
    resolution: {integrity: sha512-ak9Qy5Q7jYb2Wwcey5Fpvg2KoAc/ZIhLSLOSBmRmygPsGwkVVt0fZa0qrtMz+m6tJTAHfZQ8FnmB4MG4LWy7/w==}
    engines: {node: '>=8'}
    dev: true

  /path-is-absolute@1.0.1:
    resolution: {integrity: sha512-AVbw3UJ2e9bq64vSaS9Am0fje1Pa8pbGqTTsmXfaIiMpnr5DlDhfJOuLj9Sf95ZPVDAUerDfEk88MPmPe7UCQg==}
    engines: {node: '>=0.10.0'}
    dev: true

  /path-key@3.1.1:
    resolution: {integrity: sha512-ojmeN0qd+y0jszEtoY48r0Peq5dwMEkIlCOu6Q5f41lfkswXuKtYrhgoTpLnyIcHm24Uhqx+5Tqm2InSwLhE6Q==}
    engines: {node: '>=8'}
    dev: true

  /path-parse@1.0.7:
    resolution: {integrity: sha512-LDJzPVEEEPR+y48z93A0Ed0yXb8pAByGWo/k5YYdYgpY2/2EsOsksJrq7lOHxryrVOn1ejG6oAp8ahvOIQD8sw==}
    dev: true

  /path-scurry@1.10.1:
    resolution: {integrity: sha512-MkhCqzzBEpPvxxQ71Md0b1Kk51W01lrYvlMzSUaIzNsODdd7mqhiimSZlr+VegAz5Z6Vzt9Xg2ttE//XBhH3EQ==}
    engines: {node: '>=16 || 14 >=14.17'}
    dependencies:
      lru-cache: 10.2.0
      minipass: 7.0.4
    dev: true

  /path-type@4.0.0:
    resolution: {integrity: sha512-gDKb8aZMDeD/tZWs9P6+q0J9Mwkdl6xMV8TjnGP3qJVJ06bdMgkbBlLU8IdfOsIsFz2BW1rNVT3XuNEl8zPAvw==}
    engines: {node: '>=8'}
    dev: true

  /pathval@1.1.1:
    resolution: {integrity: sha512-Dp6zGqpTdETdR63lehJYPeIOqpiNBNtc7BpWSLrOje7UaIsE5aY92r/AunQA7rsXvet3lrJ3JnZX29UPTKXyKQ==}
    dev: true

  /pbkdf2@3.1.2:
    resolution: {integrity: sha512-iuh7L6jA7JEGu2WxDwtQP1ddOpaJNC4KlDEFfdQajSGgGPNi4OyDc2R7QnbY2bR9QjBVGwgvTdNJZoE7RaxUMA==}
    engines: {node: '>=0.12'}
    dependencies:
      create-hash: 1.2.0
      create-hmac: 1.1.7
      ripemd160: 2.0.2
      safe-buffer: 5.2.1
      sha.js: 2.4.11
    dev: true

  /picomatch@2.3.1:
    resolution: {integrity: sha512-JU3teHTNjmE2VCGFzuY8EXzCDVwEqB2a8fsIvwaStHhAWJEeVd1o1QD80CU6+ZdEXXSLbSsuLwJjkCBWqRQUVA==}
    engines: {node: '>=8.6'}
    dev: true

  /pify@4.0.1:
    resolution: {integrity: sha512-uB80kBFb/tfd68bVleG9T5GGsGPjJrLAUpR5PZIrhBnIaRTQRjqdJSsIKkOP6OAIFbj7GOrcudc5pNjZ+geV2g==}
    engines: {node: '>=6'}
    dev: true

  /pluralize@8.0.0:
    resolution: {integrity: sha512-Nc3IT5yHzflTfbjgqWcCPpo7DaKy4FnpB0l/zCAW0Tc7jxAiuqSxHasntB3D7887LSrA93kDJ9IXovxJYxyLCA==}
    engines: {node: '>=4'}
    dev: true

  /possible-typed-array-names@1.0.0:
    resolution: {integrity: sha512-d7Uw+eZoloe0EHDIYoe+bQ5WXnGMOpmiZFTuMWCwpjzzkL2nTjcKiAk4hh8TjnGye2TwWOk3UXucZ+3rbmBa8Q==}
    engines: {node: '>= 0.4'}
    dev: true

  /prelude-ls@1.1.2:
    resolution: {integrity: sha512-ESF23V4SKG6lVSGZgYNpbsiaAkdab6ZgOxe52p7+Kid3W3u3bxR4Vfd/o21dmN7jSt0IwgZ4v5MUd26FEtXE9w==}
    engines: {node: '>= 0.8.0'}
    dev: true

  /prelude-ls@1.2.1:
    resolution: {integrity: sha512-vkcDPrRZo1QZLbn5RLGPpg/WmIQ65qoWWhcGKf/b5eplkkarX0m9z8ppCat4mlOqUsWpyNuYgO3VRyrYHSzX5g==}
    engines: {node: '>= 0.8.0'}
    dev: true

  /prettier-plugin-solidity@1.3.1(prettier@3.2.5):
    resolution: {integrity: sha512-MN4OP5I2gHAzHZG1wcuJl0FsLS3c4Cc5494bbg+6oQWBPuEamjwDvmGfFMZ6NFzsh3Efd9UUxeT7ImgjNH4ozA==}
    engines: {node: '>=16'}
    peerDependencies:
      prettier: '>=2.3.0'
    dependencies:
      '@solidity-parser/parser': 0.17.0
      prettier: 3.2.5
      semver: 7.6.0
      solidity-comments-extractor: 0.0.8
    dev: true

  /prettier@2.8.8:
    resolution: {integrity: sha512-tdN8qQGvNjw4CHbY+XXk0JgCXn9QiF21a55rBe5LJAU+kDyC4WQn4+awm2Xfk2lQMk5fKup9XgzTZtGkjBdP9Q==}
    engines: {node: '>=10.13.0'}
    hasBin: true
    dev: true

  /prettier@3.2.5:
    resolution: {integrity: sha512-3/GWa9aOC0YeD7LUfvOG2NiDyhOWRvt1k+rcKhOuYnMY24iiCphgneUfJDyFXd6rZCAnuLBv6UeAULtrhT/F4A==}
    engines: {node: '>=14'}
    hasBin: true
    dev: true

  /process-nextick-args@2.0.1:
    resolution: {integrity: sha512-3ouUOpQhtgrbOa17J7+uxOTpITYWaGP7/AhoR3+A+/1e9skrzelGi/dXzEYyvbxubEF6Wn2ypscTKiKJFFn1ag==}
    dev: true

  /promise@8.3.0:
    resolution: {integrity: sha512-rZPNPKTOYVNEEKFaq1HqTgOwZD+4/YHS5ukLzQCypkj+OkYx7iv0mA91lJlpPPZ8vMau3IIGj5Qlwrx+8iiSmg==}
    dependencies:
      asap: 2.0.6
    dev: true

  /prop-types@15.8.1:
    resolution: {integrity: sha512-oj87CgZICdulUohogVAR7AjlC0327U4el4L6eAvOqCeudMDVU0NThNaV+b9Df4dXgSP1gXMTnPdhfe/2qDH5cg==}
    dependencies:
      loose-envify: 1.4.0
      object-assign: 4.1.1
      react-is: 16.13.1
    dev: true

  /proto-list@1.2.4:
    resolution: {integrity: sha512-vtK/94akxsTMhe0/cbfpR+syPuszcuwhqVjJq26CuNDgFGj682oRBXOP5MJpv2r7JtE8MsiepGIqvvOTBwn2vA==}
    dev: true

  /proxy-from-env@1.1.0:
    resolution: {integrity: sha512-D+zkORCbA9f1tdWRK0RaCR3GPv50cMxcrz4X8k5LTSUD1Dkw47mKJEZQNunItRTkWwgtaUSo1RVFRIG9ZXiFYg==}
    dev: true

  /punycode@2.3.1:
    resolution: {integrity: sha512-vYt7UD1U9Wg6138shLtLOvdAu+8DsC/ilFtEVHcH+wydcSpNE20AfSOduf6MkRFahL5FY7X1oU7nKVZFtfq8Fg==}
    engines: {node: '>=6'}
    dev: true

  /qs@6.11.2:
    resolution: {integrity: sha512-tDNIz22aBzCDxLtVH++VnTfzxlfeK5CbqohpSqpJgj1Wg/cQbStNAz3NuqCs5vV+pjBsK4x4pN9HlVh7rcYRiA==}
    engines: {node: '>=0.6'}
    dependencies:
      side-channel: 1.0.6
    dev: true

  /queue-microtask@1.2.3:
    resolution: {integrity: sha512-NuaNSa6flKT5JaSYQzJok04JzTL1CA6aGhv5rfLW3PgqA+M2ChpZQnAC8h8i4ZFkBS8X5RqkDBHA7r4hej3K9A==}
    dev: true

  /quick-lru@5.1.1:
    resolution: {integrity: sha512-WuyALRjWPDGtt/wzJiadO5AXY+8hZ80hVpe6MyivgraREW751X3SbhRvG3eLKOYN+8VEvqLcf3wdnt44Z4S4SA==}
    engines: {node: '>=10'}
    dev: true

  /randombytes@2.1.0:
    resolution: {integrity: sha512-vYl3iOX+4CKUWuxGi9Ukhie6fsqXqS9FE2Zaic4tNFD2N2QQaXOMFbuKK4QmDHC0JO6B1Zp41J0LpT0oR68amQ==}
    dependencies:
      safe-buffer: 5.2.1
    dev: true

  /raw-body@2.5.2:
    resolution: {integrity: sha512-8zGqypfENjCIqGhgXToC8aB2r7YrBX+AQAfIPs/Mlk+BtPTztOvTS01NRW/3Eh60J+a48lt8qsCzirQ6loCVfA==}
    engines: {node: '>= 0.8'}
    dependencies:
      bytes: 3.1.2
      http-errors: 2.0.0
      iconv-lite: 0.4.24
      unpipe: 1.0.0
    dev: true

  /rc@1.2.8:
    resolution: {integrity: sha512-y3bGgqKj3QBdxLbLkomlohkvsA8gdAiUQlSBJnBhfn+BPxg4bc62d8TcBW15wavDfgexCgccckhcZvywyQYPOw==}
    hasBin: true
    dependencies:
      deep-extend: 0.6.0
      ini: 1.3.8
      minimist: 1.2.8
      strip-json-comments: 2.0.1
    dev: true

  /react-is@16.13.1:
    resolution: {integrity: sha512-24e6ynE2H+OKt4kqsOvNd8kBpV65zoxbA4BVsEOB3ARVWQki/DHzaUoC5KuON/BiccDaCCTZBuOcfZs70kR8bQ==}
    dev: true

  /read-pkg-up@7.0.1:
    resolution: {integrity: sha512-zK0TB7Xd6JpCLmlLmufqykGE+/TlOePD6qKClNW7hHDKFh/J7/7gCWGR7joEQEW1bKq3a3yUZSObOoWLFQ4ohg==}
    engines: {node: '>=8'}
    dependencies:
      find-up: 4.1.0
      read-pkg: 5.2.0
      type-fest: 0.8.1
    dev: true

  /read-pkg@5.2.0:
    resolution: {integrity: sha512-Ug69mNOpfvKDAc2Q8DRpMjjzdtrnv9HcSMX+4VsZxD1aZ6ZzrIE7rlzXBtWTyhULSMKg076AW6WR5iZpD0JiOg==}
    engines: {node: '>=8'}
    dependencies:
      '@types/normalize-package-data': 2.4.4
      normalize-package-data: 2.5.0
      parse-json: 5.2.0
      type-fest: 0.6.0
    dev: true

  /readable-stream@2.3.8:
    resolution: {integrity: sha512-8p0AUk4XODgIewSi0l8Epjs+EVnWiK7NoDIEGU0HhE7+ZyY8D1IMY7odu5lRrFXGg71L15KG8QrPmum45RTtdA==}
    dependencies:
      core-util-is: 1.0.3
      inherits: 2.0.4
      isarray: 1.0.0
      process-nextick-args: 2.0.1
      safe-buffer: 5.1.2
      string_decoder: 1.1.1
      util-deprecate: 1.0.2
    dev: true

  /readable-stream@3.6.2:
    resolution: {integrity: sha512-9u/sniCrY3D5WdsERHzHE4G2YCXqoG5FTHUiCC4SIbr6XcLZBY05ya9EKjYek9O5xOAwjGq+1JdGBAS7Q9ScoA==}
    engines: {node: '>= 6'}
    dependencies:
      inherits: 2.0.4
      string_decoder: 1.3.0
      util-deprecate: 1.0.2
    dev: true

  /readdirp@3.6.0:
    resolution: {integrity: sha512-hOS089on8RduqdbhvQ5Z37A0ESjsqz6qnRcffsMU3495FuTdqSm+7bhJ29JvIOsBDEEnan5DPu9t3To9VRlMzA==}
    engines: {node: '>=8.10.0'}
    dependencies:
      picomatch: 2.3.1
    dev: true

  /rechoir@0.6.2:
    resolution: {integrity: sha512-HFM8rkZ+i3zrV+4LQjwQ0W+ez98pApMGM3HUrN04j3CqzPOzl9nmP15Y8YXNm8QHGv/eacOVEjqhmWpkRV0NAw==}
    engines: {node: '>= 0.10'}
    dependencies:
      resolve: 1.22.8
    dev: true

  /recursive-readdir@2.2.3:
    resolution: {integrity: sha512-8HrF5ZsXk5FAH9dgsx3BlUer73nIhuj+9OrQwEbLTPOBzGkL1lsFCR01am+v+0m2Cmbs1nP12hLDl5FA7EszKA==}
    engines: {node: '>=6.0.0'}
    dependencies:
      minimatch: 3.1.2
    dev: true

  /reduce-flatten@2.0.0:
    resolution: {integrity: sha512-EJ4UNY/U1t2P/2k6oqotuX2Cc3T6nxJwsM0N0asT7dhrtH1ltUxDn4NalSYmPE2rCkVpcf/X6R0wDwcFpzhd4w==}
    engines: {node: '>=6'}
    dev: true

  /reflect.getprototypeof@1.0.5:
    resolution: {integrity: sha512-62wgfC8dJWrmxv44CA36pLDnP6KKl3Vhxb7PL+8+qrrFMMoJij4vgiMP8zV4O8+CBMXY1mHxI5fITGHXFHVmQQ==}
    engines: {node: '>= 0.4'}
    dependencies:
      call-bind: 1.0.7
      define-properties: 1.2.1
      es-abstract: 1.22.5
      es-errors: 1.3.0
      get-intrinsic: 1.2.4
      globalthis: 1.0.3
      which-builtin-type: 1.1.3
    dev: true

  /regenerator-runtime@0.14.1:
    resolution: {integrity: sha512-dYnhHh0nJoMfnkZs6GmmhFknAGRrLznOu5nc9ML+EJxGvrx6H7teuevqVqCuPcPK//3eDrrjQhehXVx9cnkGdw==}
    dev: true

  /regexp-tree@0.1.27:
    resolution: {integrity: sha512-iETxpjK6YoRWJG5o6hXLwvjYAoW+FEZn9os0PD/b6AP6xQwsa/Y7lCVgIixBbUPMfhu+i2LtdeAqVTgGlQarfA==}
    hasBin: true
    dev: true

  /regexp.prototype.flags@1.5.2:
    resolution: {integrity: sha512-NcDiDkTLuPR+++OCKB0nWafEmhg/Da8aUPLPMQbK+bxKKCm1/S5he+AqYa4PlMCVBalb4/yxIRub6qkEx5yJbw==}
    engines: {node: '>= 0.4'}
    dependencies:
      call-bind: 1.0.7
      define-properties: 1.2.1
      es-errors: 1.3.0
      set-function-name: 2.0.2
    dev: true

  /registry-auth-token@5.0.2:
    resolution: {integrity: sha512-o/3ikDxtXaA59BmZuZrJZDJv8NMDGSj+6j6XaeBmHw8eY1i1qd9+6H+LjVvQXx3HN6aRCGa1cUdJ9RaJZUugnQ==}
    engines: {node: '>=14'}
    dependencies:
      '@pnpm/npm-conf': 2.2.2
    dev: true

  /registry-url@6.0.1:
    resolution: {integrity: sha512-+crtS5QjFRqFCoQmvGduwYWEBng99ZvmFvF+cUJkGYF1L1BfU8C6Zp9T7f5vPAwyLkUExpvK+ANVZmGU49qi4Q==}
    engines: {node: '>=12'}
    dependencies:
      rc: 1.2.8
    dev: true

  /regjsparser@0.10.0:
    resolution: {integrity: sha512-qx+xQGZVsy55CH0a1hiVwHmqjLryfh7wQyF5HO07XJ9f7dQMY/gPQHhlyDkIzJKC+x2fUCpCcUODUUUFrm7SHA==}
    hasBin: true
    dependencies:
      jsesc: 0.5.0
    dev: true

  /req-cwd@2.0.0:
    resolution: {integrity: sha512-ueoIoLo1OfB6b05COxAA9UpeoscNpYyM+BqYlA7H6LVF4hKGPXQQSSaD2YmvDVJMkk4UDpAHIeU1zG53IqjvlQ==}
    engines: {node: '>=4'}
    dependencies:
      req-from: 2.0.0
    dev: true

  /req-from@2.0.0:
    resolution: {integrity: sha512-LzTfEVDVQHBRfjOUMgNBA+V6DWsSnoeKzf42J7l0xa/B4jyPOuuF5MlNSmomLNGemWTnV2TIdjSSLnEn95fOQA==}
    engines: {node: '>=4'}
    dependencies:
      resolve-from: 3.0.0
    dev: true

  /require-directory@2.1.1:
    resolution: {integrity: sha512-fGxEI7+wsG9xrvdjsrlmL22OMTTiHRwAMroiEeMgq8gzoLC/PQr7RsRDSTLUg/bZAZtF+TVIkHc6/4RIKrui+Q==}
    engines: {node: '>=0.10.0'}
    dev: true

  /require-from-string@2.0.2:
    resolution: {integrity: sha512-Xf0nWe6RseziFMu+Ap9biiUbmplq6S9/p+7w7YXP/JBHhrUDDUhwa+vANyubuqfZWTveU//DYVGsDG7RKL/vEw==}
    engines: {node: '>=0.10.0'}
    dev: true

  /resolve-alpn@1.2.1:
    resolution: {integrity: sha512-0a1F4l73/ZFZOakJnQ3FvkJ2+gSTQWz/r2KE5OdDY0TxPm5h4GkqkWWfM47T7HsbnOtcJVEF4epCVy6u7Q3K+g==}
    dev: true

  /resolve-from@3.0.0:
    resolution: {integrity: sha512-GnlH6vxLymXJNMBo7XP1fJIzBFbdYt49CuTwmB/6N53t+kMPRMFKz783LlQ4tv28XoQfMWinAJX6WCGf2IlaIw==}
    engines: {node: '>=4'}
    dev: true

  /resolve-from@4.0.0:
    resolution: {integrity: sha512-pb/MYmXstAkysRFx8piNI1tGFNQIFA3vkE3Gq4EuA1dF6gHp/+vgZqsCGJapvy8N3Q+4o7FwvquPJcnZ7RYy4g==}
    engines: {node: '>=4'}
    dev: true

  /resolve-pkg-maps@1.0.0:
    resolution: {integrity: sha512-seS2Tj26TBVOC2NIc2rOe2y2ZO7efxITtLZcGSOnHHNOQ7CkiUBfw0Iw2ck6xkIhPwLhKNLS8BO+hEpngQlqzw==}
    dev: true

  /resolve@1.1.7:
    resolution: {integrity: sha512-9znBF0vBcaSN3W2j7wKvdERPwqTxSpCq+if5C0WoTCyV9n24rua28jeuQ2pL/HOf+yUe/Mef+H/5p60K0Id3bg==}
    dev: true

  /resolve@1.17.0:
    resolution: {integrity: sha512-ic+7JYiV8Vi2yzQGFWOkiZD5Z9z7O2Zhm9XMaTxdJExKasieFCr+yXZ/WmXsckHiKl12ar0y6XiXDx3m4RHn1w==}
    dependencies:
      path-parse: 1.0.7
    dev: true

  /resolve@1.22.8:
    resolution: {integrity: sha512-oKWePCxqpd6FlLvGV1VU0x7bkPmmCNolxzjMf4NczoDnQcIWrAF+cPtZn5i6n+RfD2d9i0tzpKnG6Yk168yIyw==}
    hasBin: true
    dependencies:
      is-core-module: 2.13.1
      path-parse: 1.0.7
      supports-preserve-symlinks-flag: 1.0.0
    dev: true

  /resolve@2.0.0-next.5:
    resolution: {integrity: sha512-U7WjGVG9sH8tvjW5SmGbQuui75FiyjAX72HX15DwBBwF9dNiQZRQAg9nnPhYy+TUnE0+VcrttuvNI8oSxZcocA==}
    hasBin: true
    dependencies:
      is-core-module: 2.13.1
      path-parse: 1.0.7
      supports-preserve-symlinks-flag: 1.0.0
    dev: true

  /responselike@3.0.0:
    resolution: {integrity: sha512-40yHxbNcl2+rzXvZuVkrYohathsSJlMTXKryG5y8uciHv1+xDLHQpgjG64JUO9nrEq2jGLH6IZ8BcZyw3wrweg==}
    engines: {node: '>=14.16'}
    dependencies:
      lowercase-keys: 3.0.0
    dev: true

  /reusify@1.0.4:
    resolution: {integrity: sha512-U9nH88a3fc/ekCF1l0/UP1IosiuIjyTh7hBvXVMHYgVcfGvt897Xguj2UOLDeI5BG2m7/uwyaLVT6fbtCwTyzw==}
    engines: {iojs: '>=1.0.0', node: '>=0.10.0'}
    dev: true

  /rimraf@2.7.1:
    resolution: {integrity: sha512-uWjbaKIK3T1OSVptzX7Nl6PvQ3qAGtKEtVRjRuazjfL3Bx5eI409VZSqgND+4UNnmzLVdPj9FqFJNPqBZFve4w==}
    hasBin: true
    dependencies:
      glob: 7.2.0
    dev: true

  /rimraf@3.0.2:
    resolution: {integrity: sha512-JZkJMZkAGFFPP2YqXZXPbMlMBgsxzE8ILs4lMIX/2o0L9UBw9O/Y3o6wFw/i9YLapcUJWwqbi3kdxIPdC62TIA==}
    hasBin: true
    dependencies:
      glob: 7.2.3
    dev: true

  /ripemd160@2.0.2:
    resolution: {integrity: sha512-ii4iagi25WusVoiC4B4lq7pbXfAp3D9v5CwfkY33vffw2+pkDjY1D8GaN7spsxvCSx8dkPqOZCEZyfxcmJG2IA==}
    dependencies:
      hash-base: 3.1.0
      inherits: 2.0.4
    dev: true

  /rlp@2.2.7:
    resolution: {integrity: sha512-d5gdPmgQ0Z+AklL2NVXr/IoSjNZFfTVvQWzL/AM2AOcSzYP2xjlb0AC8YyCLc41MSNf6P6QVtjgPdmVtzb+4lQ==}
    hasBin: true
    dependencies:
      bn.js: 5.2.1
    dev: true

  /run-parallel@1.2.0:
    resolution: {integrity: sha512-5l4VyZR86LZ/lDxZTR6jqL8AFE2S0IFLMP26AbjsLVADxHdhB/c0GUsH+y39UfCi3dzz8OlQuPmnaJOMoDHQBA==}
    dependencies:
      queue-microtask: 1.2.3
    dev: true

  /rust-verkle-wasm@0.0.1:
    resolution: {integrity: sha512-BN6fiTsxcd2dCECz/cHtGTt9cdLJR925nh7iAuRcj8ymKw7OOaPmCneQZ7JePOJ/ia27TjEL91VdOi88Yf+mcA==}
    dev: true

  /rustbn-wasm@0.2.0:
    resolution: {integrity: sha512-FThvYFNTqrEKGqXuseeg0zR7yROh/6U1617mCHF68OVqrN1tNKRN7Tdwy4WayPVsCmmK+eMxtIZX1qL6JxTkMg==}
    dependencies:
      '@scure/base': 1.1.5
    dev: true

  /safe-array-concat@1.1.0:
    resolution: {integrity: sha512-ZdQ0Jeb9Ofti4hbt5lX3T2JcAamT9hfzYU1MNB+z/jaEbB6wfFfPIR/zEORmZqobkCCJhSjodobH6WHNmJ97dg==}
    engines: {node: '>=0.4'}
    dependencies:
      call-bind: 1.0.7
      get-intrinsic: 1.2.4
      has-symbols: 1.0.3
      isarray: 2.0.5
    dev: true

  /safe-buffer@5.1.2:
    resolution: {integrity: sha512-Gd2UZBJDkXlY7GbJxfsE8/nvKkUEU1G38c1siN6QP6a9PT9MmHB8GnpscSmMJSoF8LOIrt8ud/wPtojys4G6+g==}
    dev: true

  /safe-buffer@5.2.1:
    resolution: {integrity: sha512-rp3So07KcdmmKbGvgaNxQSJr7bGVSVk5S9Eq1F+ppbRo70+YeaDxkw5Dd8NPN+GD6bjnYm2VuPuCXmpuYvmCXQ==}
    dev: true

  /safe-regex-test@1.0.3:
    resolution: {integrity: sha512-CdASjNJPvRa7roO6Ra/gLYBTzYzzPyyBXxIMdGW3USQLyjWEls2RgW5UBTXaQVp+OrpeCK3bLem8smtmheoRuw==}
    engines: {node: '>= 0.4'}
    dependencies:
      call-bind: 1.0.7
      es-errors: 1.3.0
      is-regex: 1.1.4
    dev: true

  /safe-stable-stringify@2.4.3:
    resolution: {integrity: sha512-e2bDA2WJT0wxseVd4lsDP4+3ONX6HpMXQa1ZhFQ7SU+GjvORCmShbCMltrtIDfkYhVHrOcPtj+KhmDBdPdZD1g==}
    engines: {node: '>=10'}
    dev: true

  /safer-buffer@2.1.2:
    resolution: {integrity: sha512-YZo3K82SD7Riyi0E1EQPojLz7kpepnSQI9IyPbHHg1XXXevb5dJI7tpyN2ADxGcQbHG7vcyRHk0cbwqcQriUtg==}
    dev: true

  /sc-istanbul@0.4.6:
    resolution: {integrity: sha512-qJFF/8tW/zJsbyfh/iT/ZM5QNHE3CXxtLJbZsL+CzdJLBsPD7SedJZoUA4d8iAcN2IoMp/Dx80shOOd2x96X/g==}
    hasBin: true
    dependencies:
      abbrev: 1.0.9
      async: 1.5.2
      escodegen: 1.8.1
      esprima: 2.7.3
      glob: 5.0.15
      handlebars: 4.7.8
      js-yaml: 3.14.1
      mkdirp: 0.5.6
      nopt: 3.0.6
      once: 1.4.0
      resolve: 1.1.7
      supports-color: 3.2.3
      which: 1.3.1
      wordwrap: 1.0.0
    dev: true

  /scrypt-js@3.0.1:
    resolution: {integrity: sha512-cdwTTnqPu0Hyvf5in5asVdZocVDTNRmR7XEcJuIzMjJeSHybHl7vpB66AzwTaIg6CLSbtjcxc8fqcySfnTkccA==}
    dev: true

  /secp256k1@4.0.3:
    resolution: {integrity: sha512-NLZVf+ROMxwtEj3Xa562qgv2BK5e2WNmXPiOdVIPLgs6lyTzMvBq0aWTYMI5XCP9jZMVKOcqZLw/Wc4vDkuxhA==}
    engines: {node: '>=10.0.0'}
    requiresBuild: true
    dependencies:
      elliptic: 6.5.4
      node-addon-api: 2.0.2
      node-gyp-build: 4.8.0
    dev: true

  /semver@5.7.2:
    resolution: {integrity: sha512-cBznnQ9KjJqU67B52RMC65CMarK2600WFnbkcaiwWq3xy/5haFJlshgnpjovMVJ+Hff49d8GEn0b87C5pDQ10g==}
    hasBin: true
    dev: true

  /semver@6.3.1:
    resolution: {integrity: sha512-BR7VvDCVHO+q2xBEWskxS6DJE1qRnb7DxzUrogb71CWoSficBxYsiAGd+Kl0mmq/MprG9yArRkyrQxTO6XjMzA==}
    hasBin: true
    dev: true

  /semver@7.6.0:
    resolution: {integrity: sha512-EnwXhrlwXMk9gKu5/flx5sv/an57AkRplG3hTK68W7FRDN+k+OWBj65M7719OkA82XLBxrcX0KSHj+X5COhOVg==}
    engines: {node: '>=10'}
    hasBin: true
    dependencies:
      lru-cache: 6.0.0
    dev: true

  /serialize-javascript@6.0.0:
    resolution: {integrity: sha512-Qr3TosvguFt8ePWqsvRfrKyQXIiW+nGbYpy8XK24NQHE83caxWt+mIymTT19DGFbNWNLfEwsrkSmN64lVWB9ag==}
    dependencies:
      randombytes: 2.1.0
    dev: true

  /set-function-length@1.2.1:
    resolution: {integrity: sha512-j4t6ccc+VsKwYHso+kElc5neZpjtq9EnRICFZtWyBsLojhmeF/ZBd/elqm22WJh/BziDe/SBiOeAt0m2mfLD0g==}
    engines: {node: '>= 0.4'}
    dependencies:
      define-data-property: 1.1.4
      es-errors: 1.3.0
      function-bind: 1.1.2
      get-intrinsic: 1.2.4
      gopd: 1.0.1
      has-property-descriptors: 1.0.2
    dev: true

  /set-function-name@2.0.2:
    resolution: {integrity: sha512-7PGFlmtwsEADb0WYyvCMa1t+yke6daIG4Wirafur5kcf+MhUnPms1UeR0CKQdTZD81yESwMHbtn+TR+dMviakQ==}
    engines: {node: '>= 0.4'}
    dependencies:
      define-data-property: 1.1.4
      es-errors: 1.3.0
      functions-have-names: 1.2.3
      has-property-descriptors: 1.0.2
    dev: true

  /setimmediate@1.0.5:
    resolution: {integrity: sha512-MATJdZp8sLqDl/68LfQmbP8zKPLQNV6BIZoIgrscFDQ+RsvK/BxeDQOgyxKKoh0y/8h3BqVFnCqQ/gd+reiIXA==}
    dev: true

  /setprototypeof@1.2.0:
    resolution: {integrity: sha512-E5LDX7Wrp85Kil5bhZv46j8jOeboKq5JMmYM3gVGdGH8xFpPWXUMsNrlODCrkoxMEeNi/XZIwuRvY4XNwYMJpw==}
    dev: true

  /sha.js@2.4.11:
    resolution: {integrity: sha512-QMEp5B7cftE7APOjk5Y6xgrbWu+WkLVQwk8JNjZ8nKRciZaByEW6MubieAiToS7+dwvrjGhH8jRXz3MVd0AYqQ==}
    hasBin: true
    dependencies:
      inherits: 2.0.4
      safe-buffer: 5.2.1
    dev: true

  /sha1@1.1.1:
    resolution: {integrity: sha512-dZBS6OrMjtgVkopB1Gmo4RQCDKiZsqcpAQpkV/aaj+FCrCg8r4I4qMkDPQjBgLIxlmu9k4nUbWq6ohXahOneYA==}
    dependencies:
      charenc: 0.0.2
      crypt: 0.0.2
    dev: true

  /shebang-command@2.0.0:
    resolution: {integrity: sha512-kHxr2zZpYtdmrN1qDjrrX/Z1rR1kG8Dx+gkpK1G4eXmvXswmcE1hTWBWYUzlraYw1/yZp6YuDY77YtvbN0dmDA==}
    engines: {node: '>=8'}
    dependencies:
      shebang-regex: 3.0.0
    dev: true

  /shebang-regex@3.0.0:
    resolution: {integrity: sha512-7++dFhtcx3353uBaq8DDR4NuxBetBzC7ZQOhmTQInHEd6bSrXdiEyzCvG07Z44UYdLShWUyXt5M/yhz8ekcb1A==}
    engines: {node: '>=8'}
    dev: true

  /shelljs@0.8.5:
    resolution: {integrity: sha512-TiwcRcrkhHvbrZbnRcFYMLl30Dfov3HKqzp5tO5b4pt6G/SezKcYhmDg15zXVBswHmctSAQKznqNW2LO5tTDow==}
    engines: {node: '>=4'}
    hasBin: true
    dependencies:
      glob: 7.2.3
      interpret: 1.4.0
      rechoir: 0.6.2
    dev: true

  /side-channel@1.0.6:
    resolution: {integrity: sha512-fDW/EZ6Q9RiO8eFG8Hj+7u/oW+XrPTIChwCOM2+th2A6OblDtYYIpve9m+KvI9Z4C9qSEXlaGR6bTEYHReuglA==}
    engines: {node: '>= 0.4'}
    dependencies:
      call-bind: 1.0.7
      es-errors: 1.3.0
      get-intrinsic: 1.2.4
      object-inspect: 1.13.1
    dev: true

  /signal-exit@4.1.0:
    resolution: {integrity: sha512-bzyZ1e88w9O1iNJbKnOlvYTrWPDl46O1bG0D3XInv+9tkPrxrN8jUUTiFlDkkmKWgn1M6CfIA13SuGqOa9Korw==}
    engines: {node: '>=14'}
    dev: true

  /simple-swizzle@0.2.2:
    resolution: {integrity: sha512-JA//kQgZtbuY83m+xT+tXJkmJncGMTFT+C+g2h2R9uxkYIrE2yy9sgmcLhCnw57/WSD+Eh3J97FPEDFnbXnDUg==}
    dependencies:
      is-arrayish: 0.3.2
    dev: true

  /slash@3.0.0:
    resolution: {integrity: sha512-g9Q1haeby36OSStwb4ntCGGGaKsaVSjQ68fBxoQcutl5fS1vuY18H3wSt3jFyFtrkx+Kz0V1G85A4MyAdDMi2Q==}
    engines: {node: '>=8'}
    dev: true

  /slice-ansi@4.0.0:
    resolution: {integrity: sha512-qMCMfhY040cVHT43K9BFygqYbUPFZKHOg7K73mtTWJRb8pyP3fzf4Ixd5SzdEJQ6MRUg/WBnOLxghZtKKurENQ==}
    engines: {node: '>=10'}
    dependencies:
      ansi-styles: 4.3.0
      astral-regex: 2.0.0
      is-fullwidth-code-point: 3.0.0
    dev: true

  /solc@0.7.3(debug@4.3.4):
    resolution: {integrity: sha512-GAsWNAjGzIDg7VxzP6mPjdurby3IkGCjQcM8GFYZT6RyaoUZKmMU6Y7YwG+tFGhv7dwZ8rmR4iwFDrrD99JwqA==}
    engines: {node: '>=8.0.0'}
    hasBin: true
    dependencies:
      command-exists: 1.2.9
      commander: 3.0.2
      follow-redirects: 1.15.5(debug@4.3.4)
      fs-extra: 0.30.0
      js-sha3: 0.8.0
      memorystream: 0.3.1
      require-from-string: 2.0.2
      semver: 5.7.2
      tmp: 0.0.33
    transitivePeerDependencies:
      - debug
    dev: true

  /solhint@4.1.1(typescript@5.3.3):
    resolution: {integrity: sha512-7G4iF8H5hKHc0tR+/uyZesSKtfppFIMvPSW+Ku6MSL25oVRuyFeqNhOsXHfkex64wYJyXs4fe+pvhB069I19Tw==}
    hasBin: true
    dependencies:
      '@solidity-parser/parser': 0.16.2
      ajv: 6.12.6
      antlr4: 4.13.1
      ast-parents: 0.0.1
      chalk: 4.1.2
      commander: 10.0.1
      cosmiconfig: 8.3.6(typescript@5.3.3)
      fast-diff: 1.3.0
      glob: 8.1.0
      ignore: 5.3.1
      js-yaml: 4.1.0
      latest-version: 7.0.0
      lodash: 4.17.21
      pluralize: 8.0.0
      semver: 7.6.0
      strip-ansi: 6.0.1
      table: 6.8.1
      text-table: 0.2.0
    optionalDependencies:
      prettier: 2.8.8
    transitivePeerDependencies:
      - typescript
    dev: true

  /solidity-comments-extractor@0.0.8:
    resolution: {integrity: sha512-htM7Vn6LhHreR+EglVMd2s+sZhcXAirB1Zlyrv5zBuTxieCvjfnRpd7iZk75m/u6NOlEyQ94C6TWbBn2cY7w8g==}
    dev: true

  /solidity-coverage@0.8.10(hardhat@2.20.1):
    resolution: {integrity: sha512-6nvlWLnCjBIVnCgTZiIo2XBI62O3YJuU83xj+bklnH/B+dXGTjuQB7SccZfysUC3LFkjtZO/KjzUJ/hiSlkXWw==}
    hasBin: true
    peerDependencies:
      hardhat: ^2.11.0
    dependencies:
      '@ethersproject/abi': 5.7.0
      '@solidity-parser/parser': 0.18.0
      chalk: 2.4.2
      death: 1.1.0
      difflib: 0.2.4
      fs-extra: 8.1.0
      ghost-testrpc: 0.0.2
      global-modules: 2.0.0
      globby: 10.0.2
      hardhat: 2.20.1(ts-node@10.9.2)(typescript@5.3.3)
      jsonschema: 1.4.1
      lodash: 4.17.21
      mocha: 10.3.0
      node-emoji: 1.11.0
      pify: 4.0.1
      recursive-readdir: 2.2.3
      sc-istanbul: 0.4.6
      semver: 7.6.0
      shelljs: 0.8.5
      web3-utils: 1.10.4
    dev: true

  /source-map-support@0.5.21:
    resolution: {integrity: sha512-uBHU3L3czsIyYXKX88fdrGovxdSCoTGDRZ6SYXtSRxLZUzHg5P/66Ht6uoUlHu9EZod+inXhKo3qQgwXUT/y1w==}
    dependencies:
      buffer-from: 1.1.2
      source-map: 0.6.1
    dev: true

  /source-map@0.2.0:
    resolution: {integrity: sha512-CBdZ2oa/BHhS4xj5DlhjWNHcan57/5YuvfdLf17iVmIpd9KRm+DFLmC6nBNj+6Ua7Kt3TmOjDpQT1aTYOQtoUA==}
    engines: {node: '>=0.8.0'}
    requiresBuild: true
    dependencies:
      amdefine: 1.0.1
    dev: true
    optional: true

  /source-map@0.6.1:
    resolution: {integrity: sha512-UjgapumWlbMhkBgzT7Ykc5YXUT46F0iKu8SGXq0bcwP5dz/h0Plj6enJqjz1Zbq2l5WaqYnrVbwWOWMyF3F47g==}
    engines: {node: '>=0.10.0'}
    dev: true

  /spdx-correct@3.2.0:
    resolution: {integrity: sha512-kN9dJbvnySHULIluDHy32WHRUu3Og7B9sbY7tsFLctQkIqnMh3hErYgdMjTYuqmcXX+lK5T1lnUt3G7zNswmZA==}
    dependencies:
      spdx-expression-parse: 3.0.1
      spdx-license-ids: 3.0.17
    dev: true

  /spdx-exceptions@2.5.0:
    resolution: {integrity: sha512-PiU42r+xO4UbUS1buo3LPJkjlO7430Xn5SVAhdpzzsPHsjbYVflnnFdATgabnLude+Cqu25p6N+g2lw/PFsa4w==}
    dev: true

  /spdx-expression-parse@3.0.1:
    resolution: {integrity: sha512-cbqHunsQWnJNE6KhVSMsMeH5H/L9EpymbzqTQ3uLwNCLZ1Q481oWaofqH7nO6V07xlXwY6PhQdQ2IedWx/ZK4Q==}
    dependencies:
      spdx-exceptions: 2.5.0
      spdx-license-ids: 3.0.17
    dev: true

  /spdx-license-ids@3.0.17:
    resolution: {integrity: sha512-sh8PWc/ftMqAAdFiBu6Fy6JUOYjqDJBJvIhpfDMyHrr0Rbp5liZqd4TjtQ/RgfLjKFZb+LMx5hpml5qOWy0qvg==}
    dev: true

  /sprintf-js@1.0.3:
    resolution: {integrity: sha512-D9cPgkvLlV3t3IzL0D0YLvGA9Ahk4PcvVwUbN0dSGr1aP0Nrt4AEnTUbuGvquEC0mA64Gqt1fzirlRs5ibXx8g==}
    dev: true

  /stack-trace@0.0.10:
    resolution: {integrity: sha512-KGzahc7puUKkzyMt+IqAep+TVNbKP+k2Lmwhub39m1AsTSkaDutx56aDCo+HLDzf/D26BIHTJWNiTG1KAJiQCg==}
    dev: true

  /stacktrace-parser@0.1.10:
    resolution: {integrity: sha512-KJP1OCML99+8fhOHxwwzyWrlUuVX5GQ0ZpJTd1DFXhdkrvg1szxfHhawXUZ3g9TkXORQd4/WG68jMlQZ2p8wlg==}
    engines: {node: '>=6'}
    dependencies:
      type-fest: 0.7.1
    dev: true

  /statuses@2.0.1:
    resolution: {integrity: sha512-RwNA9Z/7PrK06rYLIzFMlaF+l73iwpzsqRIFgbMLbTcLD6cOao82TaWefPXQvB2fOC4AjuYSEndS7N/mTCbkdQ==}
    engines: {node: '>= 0.8'}
    dev: true

  /string-format@2.0.0:
    resolution: {integrity: sha512-bbEs3scLeYNXLecRRuk6uJxdXUSj6le/8rNPHChIJTn2V79aXVTR1EH2OH5zLKKoz0V02fOUKZZcw01pLUShZA==}
    dev: true

  /string-width@2.1.1:
    resolution: {integrity: sha512-nOqH59deCq9SRHlxq1Aw85Jnt4w6KvLKqWVik6oA9ZklXLNIOlqg4F2yrT1MVaTjAqvVwdfeZ7w7aCvJD7ugkw==}
    engines: {node: '>=4'}
    dependencies:
      is-fullwidth-code-point: 2.0.0
      strip-ansi: 4.0.0
    dev: true

  /string-width@4.2.3:
    resolution: {integrity: sha512-wKyQRQpjJ0sIp62ErSZdGsjMJWsap5oRNihHhu6G7JVO/9jIB6UyevL+tXuOqrng8j/cxKTWyWUwvSTriiZz/g==}
    engines: {node: '>=8'}
    dependencies:
      emoji-regex: 8.0.0
      is-fullwidth-code-point: 3.0.0
      strip-ansi: 6.0.1
    dev: true

  /string-width@5.1.2:
    resolution: {integrity: sha512-HnLOCR3vjcY8beoNLtcjZ5/nxn2afmME6lhrDrebokqMap+XbeW8n9TXpPDOqdGK5qcI3oT0GKTW6wC7EMiVqA==}
    engines: {node: '>=12'}
    dependencies:
      eastasianwidth: 0.2.0
      emoji-regex: 9.2.2
      strip-ansi: 7.1.0
    dev: true

  /string.prototype.matchall@4.0.10:
    resolution: {integrity: sha512-rGXbGmOEosIQi6Qva94HUjgPs9vKW+dkG7Y8Q5O2OYkWL6wFaTRZO8zM4mhP94uX55wgyrXzfS2aGtGzUL7EJQ==}
    dependencies:
      call-bind: 1.0.7
      define-properties: 1.2.1
      es-abstract: 1.22.5
      get-intrinsic: 1.2.4
      has-symbols: 1.0.3
      internal-slot: 1.0.7
      regexp.prototype.flags: 1.5.2
      set-function-name: 2.0.2
      side-channel: 1.0.6
    dev: true

  /string.prototype.trim@1.2.8:
    resolution: {integrity: sha512-lfjY4HcixfQXOfaqCvcBuOIapyaroTXhbkfJN3gcB1OtyupngWK4sEET9Knd0cXd28kTUqu/kHoV4HKSJdnjiQ==}
    engines: {node: '>= 0.4'}
    dependencies:
      call-bind: 1.0.7
      define-properties: 1.2.1
      es-abstract: 1.22.5
    dev: true

  /string.prototype.trimend@1.0.7:
    resolution: {integrity: sha512-Ni79DqeB72ZFq1uH/L6zJ+DKZTkOtPIHovb3YZHQViE+HDouuU4mBrLOLDn5Dde3RF8qw5qVETEjhu9locMLvA==}
    dependencies:
      call-bind: 1.0.7
      define-properties: 1.2.1
      es-abstract: 1.22.5
    dev: true

  /string.prototype.trimstart@1.0.7:
    resolution: {integrity: sha512-NGhtDFu3jCEm7B4Fy0DpLewdJQOZcQ0rGbwQ/+stjnrp2i+rlKeCvos9hOIeCmqwratM47OBxY7uFZzjxHXmrg==}
    dependencies:
      call-bind: 1.0.7
      define-properties: 1.2.1
      es-abstract: 1.22.5
    dev: true

  /string_decoder@1.1.1:
    resolution: {integrity: sha512-n/ShnvDi6FHbbVfviro+WojiFzv+s8MPMHBczVePfUpDJLwoLT0ht1l4YwBCbi8pJAveEEdnkHyPyTP/mzRfwg==}
    dependencies:
      safe-buffer: 5.1.2
    dev: true

  /string_decoder@1.3.0:
    resolution: {integrity: sha512-hkRX8U1WjJFd8LsDJ2yQ/wWWxaopEsABU1XfkM8A+j0+85JAGppt16cr1Whg6KIbb4okU6Mql6BOj+uup/wKeA==}
    dependencies:
      safe-buffer: 5.2.1
    dev: true

  /strip-ansi@4.0.0:
    resolution: {integrity: sha512-4XaJ2zQdCzROZDivEVIDPkcQn8LMFSa8kj8Gxb/Lnwzv9A8VctNZ+lfivC/sV3ivW8ElJTERXZoPBRrZKkNKow==}
    engines: {node: '>=4'}
    dependencies:
      ansi-regex: 3.0.1
    dev: true

  /strip-ansi@6.0.1:
    resolution: {integrity: sha512-Y38VPSHcqkFrCpFnQ9vuSXmquuv5oXOKpGeT6aGrr3o3Gc9AlVa6JBfUSOCnbxGGZF+/0ooI7KrPuUSztUdU5A==}
    engines: {node: '>=8'}
    dependencies:
      ansi-regex: 5.0.1
    dev: true

  /strip-ansi@7.1.0:
    resolution: {integrity: sha512-iq6eVVI64nQQTRYq2KtEg2d2uU7LElhTJwsH4YzIHZshxlgZms/wIc4VoDQTlG/IvVIrBKG06CrZnp0qv7hkcQ==}
    engines: {node: '>=12'}
    dependencies:
      ansi-regex: 6.0.1
    dev: true

  /strip-bom@3.0.0:
    resolution: {integrity: sha512-vavAMRXOgBVNF6nyEEmL3DBK19iRpDcoIwW+swQ+CbGiu7lju6t+JklA1MHweoWtadgt4ISVUsXLyDq34ddcwA==}
    engines: {node: '>=4'}
    dev: true

  /strip-hex-prefix@1.0.0:
    resolution: {integrity: sha512-q8d4ue7JGEiVcypji1bALTos+0pWtyGlivAWyPuTkHzuTCJqrK9sWxYQZUq6Nq3cuyv3bm734IhHvHtGGURU6A==}
    engines: {node: '>=6.5.0', npm: '>=3'}
    dependencies:
      is-hex-prefixed: 1.0.0
    dev: true

  /strip-indent@3.0.0:
    resolution: {integrity: sha512-laJTa3Jb+VQpaC6DseHhF7dXVqHTfJPCRDaEbid/drOhgitgYku/letMUqOXFoWV0zIIUbjpdH2t+tYj4bQMRQ==}
    engines: {node: '>=8'}
    dependencies:
      min-indent: 1.0.1
    dev: true

  /strip-json-comments@2.0.1:
    resolution: {integrity: sha512-4gB8na07fecVVkOI6Rs4e7T6NOTki5EmL7TUduTs6bu3EdnSycntVJ4re8kgZA+wx9IueI2Y11bfbgwtzuE0KQ==}
    engines: {node: '>=0.10.0'}
    dev: true

  /strip-json-comments@3.1.1:
    resolution: {integrity: sha512-6fPc+R4ihwqP6N/aIv2f1gMH8lOVtWQHoqC4yK6oSDVVocumAsfCqjkXnqiYMhmMwS/mEHLp7Vehlt3ql6lEig==}
    engines: {node: '>=8'}
    dev: true

  /supports-color@3.2.3:
    resolution: {integrity: sha512-Jds2VIYDrlp5ui7t8abHN2bjAu4LV/q4N2KivFPpGH0lrka0BMq/33AmECUXlKPcHigkNaqfXRENFju+rlcy+A==}
    engines: {node: '>=0.8.0'}
    dependencies:
      has-flag: 1.0.0
    dev: true

  /supports-color@5.5.0:
    resolution: {integrity: sha512-QjVjwdXIt408MIiAqCX4oUKsgU2EqAGzs2Ppkm4aQYbjm+ZEWEcW4SfFNTr4uMNZma0ey4f5lgLrkB0aX0QMow==}
    engines: {node: '>=4'}
    dependencies:
      has-flag: 3.0.0
    dev: true

  /supports-color@7.2.0:
    resolution: {integrity: sha512-qpCAvRl9stuOHveKsn7HncJRvv501qIacKzQlO/+Lwxc9+0q2wLyv4Dfvt80/DPn2pqOBsJdDiogXGR9+OvwRw==}
    engines: {node: '>=8'}
    dependencies:
      has-flag: 4.0.0
    dev: true

  /supports-color@8.1.1:
    resolution: {integrity: sha512-MpUEN2OodtUzxvKQl72cUF7RQ5EiHsGvSsVG0ia9c5RbWGL2CI4C7EpPS8UTBIplnlzZiNuV56w+FuNxy3ty2Q==}
    engines: {node: '>=10'}
    dependencies:
      has-flag: 4.0.0
    dev: true

  /supports-preserve-symlinks-flag@1.0.0:
    resolution: {integrity: sha512-ot0WnXS9fgdkgIcePe6RHNk1WA8+muPa6cSjeR3V8K27q9BB1rTE3R1p7Hv0z1ZyAc8s6Vvv8DIyWf681MAt0w==}
    engines: {node: '>= 0.4'}
    dev: true

  /sync-request@6.1.0:
    resolution: {integrity: sha512-8fjNkrNlNCrVc/av+Jn+xxqfCjYaBoHqCsDz6mt030UMxJGr+GSfCV1dQt2gRtlL63+VPidwDVLr7V2OcTSdRw==}
    engines: {node: '>=8.0.0'}
    dependencies:
      http-response-object: 3.0.2
      sync-rpc: 1.3.6
      then-request: 6.0.2
    dev: true

  /sync-rpc@1.3.6:
    resolution: {integrity: sha512-J8jTXuZzRlvU7HemDgHi3pGnh/rkoqR/OZSjhTyyZrEkkYQbk7Z33AXp37mkPfPpfdOuj7Ex3H/TJM1z48uPQw==}
    dependencies:
      get-port: 3.2.0
    dev: true

  /table-layout@1.0.2:
    resolution: {integrity: sha512-qd/R7n5rQTRFi+Zf2sk5XVVd9UQl6ZkduPFC3S7WEGJAmetDTjY3qPN50eSKzwuzEyQKy5TN2TiZdkIjos2L6A==}
    engines: {node: '>=8.0.0'}
    dependencies:
      array-back: 4.0.2
      deep-extend: 0.6.0
      typical: 5.2.0
      wordwrapjs: 4.0.1
    dev: true

  /table@6.8.1:
    resolution: {integrity: sha512-Y4X9zqrCftUhMeH2EptSSERdVKt/nEdijTOacGD/97EKjhQ/Qs8RTlEGABSJNNN8lac9kheH+af7yAkEWlgneA==}
    engines: {node: '>=10.0.0'}
    dependencies:
      ajv: 8.12.0
      lodash.truncate: 4.4.2
      slice-ansi: 4.0.0
      string-width: 4.2.3
      strip-ansi: 6.0.1
    dev: true

  /tapable@2.2.1:
    resolution: {integrity: sha512-GNzQvQTOIP6RyTfE2Qxb8ZVlNmw0n88vp1szwWRimP02mnTsx3Wtn5qRdqY9w2XduFNUgvOwhNnQsjwCp+kqaQ==}
    engines: {node: '>=6'}
    dev: true

  /text-hex@1.0.0:
    resolution: {integrity: sha512-uuVGNWzgJ4yhRaNSiubPY7OjISw4sw4E5Uv0wbjp+OzcbmVU/rsT8ujgcXJhn9ypzsgr5vlzpPqP+MBBKcGvbg==}
    dev: true

  /text-table@0.2.0:
    resolution: {integrity: sha512-N+8UisAXDGk8PFXP4HAzVR9nbfmVJ3zYLAWiTIoqC5v5isinhr+r5uaO8+7r3BMfuNIufIsA7RdpVgacC2cSpw==}
    dev: true

  /then-request@6.0.2:
    resolution: {integrity: sha512-3ZBiG7JvP3wbDzA9iNY5zJQcHL4jn/0BWtXIkagfz7QgOL/LqjCEOBQuJNZfu0XYnv5JhKh+cDxCPM4ILrqruA==}
    engines: {node: '>=6.0.0'}
    dependencies:
      '@types/concat-stream': 1.6.1
      '@types/form-data': 0.0.33
      '@types/node': 8.10.66
      '@types/qs': 6.9.12
      caseless: 0.12.0
      concat-stream: 1.6.2
      form-data: 2.5.1
      http-basic: 8.1.3
      http-response-object: 3.0.2
      promise: 8.3.0
      qs: 6.11.2
    dev: true

  /tmp@0.0.33:
    resolution: {integrity: sha512-jRCJlojKnZ3addtTOjdIqoRuPEKBvNXcGYqzO6zWZX8KfKEpnGY5jfggJQ3EjKuu8D4bJRr0y+cYJFmYbImXGw==}
    engines: {node: '>=0.6.0'}
    dependencies:
      os-tmpdir: 1.0.2
    dev: true

  /to-regex-range@5.0.1:
    resolution: {integrity: sha512-65P7iz6X5yEr1cwcgvQxbbIw7Uk3gOy5dIdtZ4rDveLqhrdJP+Li/Hx6tyK0NEb+2GCyneCMJiGqrADCSNk8sQ==}
    engines: {node: '>=8.0'}
    dependencies:
      is-number: 7.0.0
    dev: true

  /toidentifier@1.0.1:
    resolution: {integrity: sha512-o5sSPKEkg/DIQNmH43V0/uerLrpzVedkUh8tGNvaeXpfpuwjKenlSox/2O/BTlZUtEe+JG7s5YhEz608PlAHRA==}
    engines: {node: '>=0.6'}
    dev: true

  /triple-beam@1.4.1:
    resolution: {integrity: sha512-aZbgViZrg1QNcG+LULa7nhZpJTZSLm/mXnHXnbAbjmN5aSa0y7V+wvv6+4WaBtpISJzThKy+PIPxc1Nq1EJ9mg==}
    engines: {node: '>= 14.0.0'}
    dev: true

  /ts-api-utils@1.2.1(typescript@5.3.3):
    resolution: {integrity: sha512-RIYA36cJn2WiH9Hy77hdF9r7oEwxAtB/TS9/S4Qd90Ap4z5FSiin5zEiTL44OII1Y3IIlEvxwxFUVgrHSZ/UpA==}
    engines: {node: '>=16'}
    peerDependencies:
      typescript: '>=4.2.0'
    dependencies:
      typescript: 5.3.3
    dev: true

  /ts-command-line-args@2.5.1:
    resolution: {integrity: sha512-H69ZwTw3rFHb5WYpQya40YAX2/w7Ut75uUECbgBIsLmM+BNuYnxsltfyyLMxy6sEeKxgijLTnQtLd0nKd6+IYw==}
    hasBin: true
    dependencies:
      chalk: 4.1.2
      command-line-args: 5.2.1
      command-line-usage: 6.1.3
      string-format: 2.0.0
    dev: true

  /ts-essentials@7.0.3(typescript@5.3.3):
    resolution: {integrity: sha512-8+gr5+lqO3G84KdiTSMRLtuyJ+nTBVRKuCrK4lidMPdVeEp0uqC875uE5NMcaA7YYMN7XsNiFQuMvasF8HT/xQ==}
    peerDependencies:
      typescript: '>=3.7.0'
    dependencies:
      typescript: 5.3.3
    dev: true

  /ts-node@10.9.2(@types/node@20.11.24)(typescript@5.3.3):
    resolution: {integrity: sha512-f0FFpIdcHgn8zcPSbf1dRevwt047YMnaiJM3u2w2RewrB+fob/zePZcrOyQoLMMO7aBIddLcQIEK5dYjkLnGrQ==}
    hasBin: true
    peerDependencies:
      '@swc/core': '>=1.2.50'
      '@swc/wasm': '>=1.2.50'
      '@types/node': '*'
      typescript: '>=2.7'
    peerDependenciesMeta:
      '@swc/core':
        optional: true
      '@swc/wasm':
        optional: true
    dependencies:
      '@cspotcode/source-map-support': 0.8.1
      '@tsconfig/node10': 1.0.9
      '@tsconfig/node12': 1.0.11
      '@tsconfig/node14': 1.0.3
      '@tsconfig/node16': 1.0.4
      '@types/node': 20.11.24
      acorn: 8.11.3
      acorn-walk: 8.3.2
      arg: 4.1.3
      create-require: 1.1.1
      diff: 4.0.2
      make-error: 1.3.6
      typescript: 5.3.3
      v8-compile-cache-lib: 3.0.1
      yn: 3.1.1
    dev: true

  /tsconfig-paths@3.15.0:
    resolution: {integrity: sha512-2Ac2RgzDe/cn48GvOe3M+o82pEFewD3UPbyoUHHdKasHwJKjds4fLXWf/Ux5kATBKN20oaFGu+jbElp1pos0mg==}
    dependencies:
      '@types/json5': 0.0.29
      json5: 1.0.2
      minimist: 1.2.8
      strip-bom: 3.0.0
    dev: true

  /tslib@1.14.1:
    resolution: {integrity: sha512-Xni35NKzjgMrwevysHTCArtLDpPvye8zV/0E4EyYn43P7/7qvQwPh9BGkHewbMulVntbigmcT7rdX3BNo9wRJg==}
    dev: true

  /tslib@2.4.0:
    resolution: {integrity: sha512-d6xOpEDfsi2CZVlPQzGeux8XMwLT9hssAsaPYExaQMuYskwb+x1x7J371tWlbBdWHroy99KnVB6qIkUbs5X3UQ==}

  /tslib@2.6.2:
    resolution: {integrity: sha512-AEYxH93jGFPn/a2iVAwW87VuUIkR1FVUKB77NwMF7nBTDkDrrT/Hpt/IrCJ0QXhW27jTBDcf5ZY7w6RiqTMw2Q==}
    dev: true

  /tsort@0.0.1:
    resolution: {integrity: sha512-Tyrf5mxF8Ofs1tNoxA13lFeZ2Zrbd6cKbuH3V+MQ5sb6DtBj5FjrXVsRWT8YvNAQTqNoz66dz1WsbigI22aEnw==}
    dev: true

  /tsutils@3.21.0(typescript@5.3.3):
    resolution: {integrity: sha512-mHKK3iUXL+3UF6xL5k0PEhKRUBKPBCv/+RkEOpjRWxxx27KKRBmmA60A9pgOUvMi8GKhRMPEmjBRPzs2W7O1OA==}
    engines: {node: '>= 6'}
    peerDependencies:
      typescript: '>=2.8.0 || >= 3.2.0-dev || >= 3.3.0-dev || >= 3.4.0-dev || >= 3.5.0-dev || >= 3.6.0-dev || >= 3.6.0-beta || >= 3.7.0-dev || >= 3.7.0-beta'
    dependencies:
      tslib: 1.14.1
      typescript: 5.3.3
    dev: true

  /tweetnacl-util@0.15.1:
    resolution: {integrity: sha512-RKJBIj8lySrShN4w6i/BonWp2Z/uxwC3h4y7xsRrpP59ZboCd0GpEVsOnMDYLMmKBpYhb5TgHzZXy7wTfYFBRw==}
    dev: true

  /tweetnacl@1.0.3:
    resolution: {integrity: sha512-6rt+RN7aOi1nGMyC4Xa5DdYiukl2UWCbcJft7YhxReBGQD7OAM8Pbxw6YMo4r2diNEA8FEmu32YOn9rhaiE5yw==}
    dev: true

  /type-check@0.3.2:
    resolution: {integrity: sha512-ZCmOJdvOWDBYJlzAoFkC+Q0+bUyEOS1ltgp1MGU03fqHG+dbi9tBFU2Rd9QKiDZFAYrhPh2JUf7rZRIuHRKtOg==}
    engines: {node: '>= 0.8.0'}
    dependencies:
      prelude-ls: 1.1.2
    dev: true

  /type-check@0.4.0:
    resolution: {integrity: sha512-XleUoc9uwGXqjWwXaUTZAmzMcFZ5858QA2vvx1Ur5xIcixXIP+8LnFDgRplU30us6teqdlskFfu+ae4K79Ooew==}
    engines: {node: '>= 0.8.0'}
    dependencies:
      prelude-ls: 1.2.1
    dev: true

  /type-detect@4.0.8:
    resolution: {integrity: sha512-0fr/mIH1dlO+x7TlcMy+bIDqKPsw/70tVyeHW787goQjhmqaZe10uwLujubK9q9Lg6Fiho1KUKDYz0Z7k7g5/g==}
    engines: {node: '>=4'}
    dev: true

  /type-fest@0.20.2:
    resolution: {integrity: sha512-Ne+eE4r0/iWnpAxD852z3A+N0Bt5RN//NjJwRd2VFHEmrywxf5vsZlh4R6lixl6B+wz/8d+maTSAkN1FIkI3LQ==}
    engines: {node: '>=10'}
    dev: true

  /type-fest@0.21.3:
    resolution: {integrity: sha512-t0rzBq87m3fVcduHDUFhKmyyX+9eo6WQjZvf51Ea/M0Q7+T374Jp1aUiyUl0GKxp8M/OETVHSDvmkyPgvX+X2w==}
    engines: {node: '>=10'}
    dev: true

  /type-fest@0.6.0:
    resolution: {integrity: sha512-q+MB8nYR1KDLrgr4G5yemftpMC7/QLqVndBmEEdqzmNj5dcFOO4Oo8qlwZE3ULT3+Zim1F8Kq4cBnikNhlCMlg==}
    engines: {node: '>=8'}
    dev: true

  /type-fest@0.7.1:
    resolution: {integrity: sha512-Ne2YiiGN8bmrmJJEuTWTLJR32nh/JdL1+PSicowtNb0WFpn59GK8/lfD61bVtzguz7b3PBt74nxpv/Pw5po5Rg==}
    engines: {node: '>=8'}
    dev: true

  /type-fest@0.8.1:
    resolution: {integrity: sha512-4dbzIzqvjtgiM5rw1k5rEHtBANKmdudhGyBEajN01fEyhaAIhsoKNy6y7+IN93IfpFtwY9iqi7kD+xwKhQsNJA==}
    engines: {node: '>=8'}
    dev: true

  /typechain@8.3.2(typescript@5.3.3):
    resolution: {integrity: sha512-x/sQYr5w9K7yv3es7jo4KTX05CLxOf7TRWwoHlrjRh8H82G64g+k7VuWPJlgMo6qrjfCulOdfBjiaDtmhFYD/Q==}
    hasBin: true
    peerDependencies:
      typescript: '>=4.3.0'
    dependencies:
      '@types/prettier': 2.7.3
      debug: 4.3.4(supports-color@8.1.1)
      fs-extra: 7.0.1
      glob: 7.1.7
      js-sha3: 0.8.0
      lodash: 4.17.21
      mkdirp: 1.0.4
      prettier: 2.8.8
      ts-command-line-args: 2.5.1
      ts-essentials: 7.0.3(typescript@5.3.3)
      typescript: 5.3.3
    transitivePeerDependencies:
      - supports-color
    dev: true

  /typed-array-buffer@1.0.2:
    resolution: {integrity: sha512-gEymJYKZtKXzzBzM4jqa9w6Q1Jjm7x2d+sh19AdsD4wqnMPDYyvwpsIc2Q/835kHuo3BEQ7CjelGhfTsoBb2MQ==}
    engines: {node: '>= 0.4'}
    dependencies:
      call-bind: 1.0.7
      es-errors: 1.3.0
      is-typed-array: 1.1.13
    dev: true

  /typed-array-byte-length@1.0.1:
    resolution: {integrity: sha512-3iMJ9q0ao7WE9tWcaYKIptkNBuOIcZCCT0d4MRvuuH88fEoEH62IuQe0OtraD3ebQEoTRk8XCBoknUNc1Y67pw==}
    engines: {node: '>= 0.4'}
    dependencies:
      call-bind: 1.0.7
      for-each: 0.3.3
      gopd: 1.0.1
      has-proto: 1.0.3
      is-typed-array: 1.1.13
    dev: true

  /typed-array-byte-offset@1.0.2:
    resolution: {integrity: sha512-Ous0vodHa56FviZucS2E63zkgtgrACj7omjwd/8lTEMEPFFyjfixMZ1ZXenpgCFBBt4EC1J2XsyVS2gkG0eTFA==}
    engines: {node: '>= 0.4'}
    dependencies:
      available-typed-arrays: 1.0.7
      call-bind: 1.0.7
      for-each: 0.3.3
      gopd: 1.0.1
      has-proto: 1.0.3
      is-typed-array: 1.1.13
    dev: true

  /typed-array-length@1.0.5:
    resolution: {integrity: sha512-yMi0PlwuznKHxKmcpoOdeLwxBoVPkqZxd7q2FgMkmD3bNwvF5VW0+UlUQ1k1vmktTu4Yu13Q0RIxEP8+B+wloA==}
    engines: {node: '>= 0.4'}
    dependencies:
      call-bind: 1.0.7
      for-each: 0.3.3
      gopd: 1.0.1
      has-proto: 1.0.3
      is-typed-array: 1.1.13
      possible-typed-array-names: 1.0.0
    dev: true

  /typedarray@0.0.6:
    resolution: {integrity: sha512-/aCDEGatGvZ2BIk+HmLf4ifCJFwvKFNb9/JeZPMulfgFracn9QFcAf5GO8B/mweUjSoblS5In0cWhqpfs/5PQA==}
    dev: true

  /typescript@5.3.3:
    resolution: {integrity: sha512-pXWcraxM0uxAS+tN0AG/BF2TyqmHO014Z070UsJ+pFvYuRSq8KH8DmWpnbXe0pEPDHXZV3FcAbJkijJ5oNEnWw==}
    engines: {node: '>=14.17'}
    hasBin: true
    dev: true

  /typical@4.0.0:
    resolution: {integrity: sha512-VAH4IvQ7BDFYglMd7BPRDfLgxZZX4O4TFcRDA6EN5X7erNJJq+McIEp8np9aVtxrCJ6qx4GTYVfOWNjcqwZgRw==}
    engines: {node: '>=8'}
    dev: true

  /typical@5.2.0:
    resolution: {integrity: sha512-dvdQgNDNJo+8B2uBQoqdb11eUCE1JQXhvjC/CZtgvZseVd5TYMXnq0+vuUemXbd/Se29cTaUuPX3YIc2xgbvIg==}
    engines: {node: '>=8'}
    dev: true

  /uglify-js@3.17.4:
    resolution: {integrity: sha512-T9q82TJI9e/C1TAxYvfb16xO120tMVFZrGA3f9/P4424DNu6ypK103y0GPFVa17yotwSyZW5iYXgjYHkGrJW/g==}
    engines: {node: '>=0.8.0'}
    hasBin: true
    requiresBuild: true
    dev: true
    optional: true

  /unbox-primitive@1.0.2:
    resolution: {integrity: sha512-61pPlCD9h51VoreyJ0BReideM3MDKMKnh6+V9L08331ipq6Q8OFXZYiqP6n/tbHx4s5I9uRhcye6BrbkizkBDw==}
    dependencies:
      call-bind: 1.0.7
      has-bigints: 1.0.2
      has-symbols: 1.0.3
      which-boxed-primitive: 1.0.2
    dev: true

  /undici-types@5.26.5:
    resolution: {integrity: sha512-JlCMO+ehdEIKqlFxk6IfVoAUVmgz7cU7zD/h9XZ0qzeosSHmUJVOzSQvvYSYWXkFXC+IfLKSIffhv0sVZup6pA==}
    dev: true

  /undici@5.28.3:
    resolution: {integrity: sha512-3ItfzbrhDlINjaP0duwnNsKpDQk3acHI3gVJ1z4fmwMK31k5G9OVIAMLSIaP6w4FaGkaAkN6zaQO9LUvZ1t7VA==}
    engines: {node: '>=14.0'}
    dependencies:
      '@fastify/busboy': 2.1.1
    dev: true

  /universalify@0.1.2:
    resolution: {integrity: sha512-rBJeI5CXAlmy1pV+617WB9J63U6XcazHHF2f2dbJix4XzpUF0RS3Zbj0FGIOCAva5P/d/GBOYaACQ1w+0azUkg==}
    engines: {node: '>= 4.0.0'}
    dev: true

  /universalify@2.0.1:
    resolution: {integrity: sha512-gptHNQghINnc/vTGIk0SOFGFNXw7JVrlRUtConJRlvaw6DuX0wO5Jeko9sWrMBhh+PsYAZ7oXAiOnf/UKogyiw==}
    engines: {node: '>= 10.0.0'}
    dev: true

  /unpipe@1.0.0:
    resolution: {integrity: sha512-pjy2bYhSsufwWlKwPc+l3cN7+wuJlK6uz0YdJEOlQDbl6jo/YlPi4mb8agUkVC8BF7V8NuzeyPNqRksA3hztKQ==}
    engines: {node: '>= 0.8'}
    dev: true

  /uri-js@4.4.1:
    resolution: {integrity: sha512-7rKUyy33Q1yc98pQ1DAmLtwX109F7TIfWlW1Ydo8Wl1ii1SeHieeh0HHfPeL2fMXK6z0s8ecKs9frCuLJvndBg==}
    dependencies:
      punycode: 2.3.1
    dev: true

  /utf8@3.0.0:
    resolution: {integrity: sha512-E8VjFIQ/TyQgp+TZfS6l8yp/xWppSAHzidGiRrqe4bK4XP9pTRyKFgGJpO3SN7zdX4DeomTrwaseCHovfpFcqQ==}
    dev: true

  /util-deprecate@1.0.2:
    resolution: {integrity: sha512-EPD5q1uXyFxJpCrLnCc1nHnq3gOa6DZBocAIiI2TaSCA7VCJ1UJDMagCzIkXNsUYfD1daK//LTEQ8xiIbrHtcw==}
    dev: true

  /uuid@8.3.2:
    resolution: {integrity: sha512-+NYs2QeMWy+GWFOEm9xnn6HCDp0l7QBD7ml8zLUmJ+93Q5NF0NocErnwkTkXVFNiX3/fpC6afS8Dhb/gz7R7eg==}
    hasBin: true
    dev: true

  /v8-compile-cache-lib@3.0.1:
    resolution: {integrity: sha512-wa7YjyUGfNZngI/vtK0UHAN+lgDCxBPCylVXGp0zu59Fz5aiGtNXaq3DhIov063MorB+VfufLh3JlF2KdTK3xg==}
    dev: true

  /validate-npm-package-license@3.0.4:
    resolution: {integrity: sha512-DpKm2Ui/xN7/HQKCtpZxoRWBhZ9Z0kqtygG8XCgNQ8ZlDnxuQmWhj566j8fN4Cu3/JmbhsDo7fcAJq4s9h27Ew==}
    dependencies:
      spdx-correct: 3.2.0
      spdx-expression-parse: 3.0.1
    dev: true

  /viem@2.7.18(typescript@5.3.3)(zod@3.22.4):
    resolution: {integrity: sha512-tA7fDLrbnRiTIYb9v57PHdc2ARouLDE5XEEBsNu+BN8O8obgh5JevXDGwn9eSWZdvz1PnydGHkCfJGfSkSS9+w==}
    peerDependencies:
      typescript: '>=5.0.4'
    peerDependenciesMeta:
      typescript:
        optional: true
    dependencies:
      '@adraffy/ens-normalize': 1.10.0
      '@noble/curves': 1.2.0
      '@noble/hashes': 1.3.2
      '@scure/bip32': 1.3.2
      '@scure/bip39': 1.2.1
      abitype: 1.0.0(typescript@5.3.3)(zod@3.22.4)
      isows: 1.0.3(ws@8.13.0)
      typescript: 5.3.3
      ws: 8.13.0
    transitivePeerDependencies:
      - bufferutil
      - utf-8-validate
      - zod
    dev: true

  /web3-utils@1.10.4:
    resolution: {integrity: sha512-tsu8FiKJLk2PzhDl9fXbGUWTkkVXYhtTA+SmEFkKft+9BgwLxfCRpU96sWv7ICC8zixBNd3JURVoiR3dUXgP8A==}
    engines: {node: '>=8.0.0'}
    dependencies:
      '@ethereumjs/util': 8.1.0
      bn.js: 5.2.1
      ethereum-bloom-filters: 1.0.10
      ethereum-cryptography: 2.1.3
      ethjs-unit: 0.1.6
      number-to-bn: 1.7.0
      randombytes: 2.1.0
      utf8: 3.0.0
    dev: true

  /which-boxed-primitive@1.0.2:
    resolution: {integrity: sha512-bwZdv0AKLpplFY2KZRX6TvyuN7ojjr7lwkg6ml0roIy9YeuSr7JS372qlNW18UQYzgYK9ziGcerWqZOmEn9VNg==}
    dependencies:
      is-bigint: 1.0.4
      is-boolean-object: 1.1.2
      is-number-object: 1.0.7
      is-string: 1.0.7
      is-symbol: 1.0.4
    dev: true

  /which-builtin-type@1.1.3:
    resolution: {integrity: sha512-YmjsSMDBYsM1CaFiayOVT06+KJeXf0o5M/CAd4o1lTadFAtacTUM49zoYxr/oroopFDfhvN6iEcBxUyc3gvKmw==}
    engines: {node: '>= 0.4'}
    dependencies:
      function.prototype.name: 1.1.6
      has-tostringtag: 1.0.2
      is-async-function: 2.0.0
      is-date-object: 1.0.5
      is-finalizationregistry: 1.0.2
      is-generator-function: 1.0.10
      is-regex: 1.1.4
      is-weakref: 1.0.2
      isarray: 2.0.5
      which-boxed-primitive: 1.0.2
      which-collection: 1.0.1
      which-typed-array: 1.1.14
    dev: true

  /which-collection@1.0.1:
    resolution: {integrity: sha512-W8xeTUwaln8i3K/cY1nGXzdnVZlidBcagyNFtBdD5kxnb4TvGKR7FfSIS3mYpwWS1QUCutfKz8IY8RjftB0+1A==}
    dependencies:
      is-map: 2.0.2
      is-set: 2.0.2
      is-weakmap: 2.0.1
      is-weakset: 2.0.2
    dev: true

  /which-typed-array@1.1.14:
    resolution: {integrity: sha512-VnXFiIW8yNn9kIHN88xvZ4yOWchftKDsRJ8fEPacX/wl1lOvBrhsJ/OeJCXq7B0AaijRuqgzSKalJoPk+D8MPg==}
    engines: {node: '>= 0.4'}
    dependencies:
      available-typed-arrays: 1.0.7
      call-bind: 1.0.7
      for-each: 0.3.3
      gopd: 1.0.1
      has-tostringtag: 1.0.2
    dev: true

  /which@1.3.1:
    resolution: {integrity: sha512-HxJdYWq1MTIQbJ3nw0cqssHoTNU267KlrDuGZ1WYlxDStUtKUhOaJmh112/TZmHxxUfuJqPXSOm7tDyas0OSIQ==}
    hasBin: true
    dependencies:
      isexe: 2.0.0
    dev: true

  /which@2.0.2:
    resolution: {integrity: sha512-BLI3Tl1TW3Pvl70l3yq3Y64i+awpwXqsGBYWkkqMtnbXgrMD+yj7rhW0kuEDxzJaYXGjEW5ogapKNMEKNMjibA==}
    engines: {node: '>= 8'}
    hasBin: true
    dependencies:
      isexe: 2.0.0
    dev: true

  /widest-line@3.1.0:
    resolution: {integrity: sha512-NsmoXalsWVDMGupxZ5R08ka9flZjjiLvHVAWYOKtiKM8ujtZWr9cRffak+uSE48+Ob8ObalXpwyeUiyDD6QFgg==}
    engines: {node: '>=8'}
    dependencies:
      string-width: 4.2.3
    dev: true

  /winston-console-format@1.0.8:
    resolution: {integrity: sha512-dq7t/E0D0QRi4XIOwu6HM1+5e//WPqylH88GVjKEhQVrzGFg34MCz+G7pMJcXFBen9C0kBsu5GYgbYsE2LDwKw==}
    dependencies:
      colors: 1.4.0
      logform: 2.6.0
      triple-beam: 1.4.1
    dev: true

  /winston-transport@4.7.0:
    resolution: {integrity: sha512-ajBj65K5I7denzer2IYW6+2bNIVqLGDHqDw3Ow8Ohh+vdW+rv4MZ6eiDvHoKhfJFZ2auyN8byXieDDJ96ViONg==}
    engines: {node: '>= 12.0.0'}
    dependencies:
      logform: 2.6.0
      readable-stream: 3.6.2
      triple-beam: 1.4.1
    dev: true

  /winston@3.11.0:
    resolution: {integrity: sha512-L3yR6/MzZAOl0DsysUXHVjOwv8mKZ71TrA/41EIduGpOOV5LQVodqN+QdQ6BS6PJ/RdIshZhq84P/fStEZkk7g==}
    engines: {node: '>= 12.0.0'}
    dependencies:
      '@colors/colors': 1.6.0
      '@dabh/diagnostics': 2.0.3
      async: 3.2.5
      is-stream: 2.0.1
      logform: 2.6.0
      one-time: 1.0.0
      readable-stream: 3.6.2
      safe-stable-stringify: 2.4.3
      stack-trace: 0.0.10
      triple-beam: 1.4.1
      winston-transport: 4.7.0
    dev: true

  /word-wrap@1.2.5:
    resolution: {integrity: sha512-BN22B5eaMMI9UMtjrGd5g5eCYPpCPDUy0FJXbYsaT5zYxjFOckS53SQDE3pWkVoWpHXVb3BrYcEN4Twa55B5cA==}
    engines: {node: '>=0.10.0'}
    dev: true

  /wordwrap@1.0.0:
    resolution: {integrity: sha512-gvVzJFlPycKc5dZN4yPkP8w7Dc37BtP1yczEneOb4uq34pXZcvrtRTmWV8W+Ume+XCxKgbjM+nevkyFPMybd4Q==}
    dev: true

  /wordwrapjs@4.0.1:
    resolution: {integrity: sha512-kKlNACbvHrkpIw6oPeYDSmdCTu2hdMHoyXLTcUKala++lx5Y+wjJ/e474Jqv5abnVmwxw08DiTuHmw69lJGksA==}
    engines: {node: '>=8.0.0'}
    dependencies:
      reduce-flatten: 2.0.0
      typical: 5.2.0
    dev: true

  /workerpool@6.2.1:
    resolution: {integrity: sha512-ILEIE97kDZvF9Wb9f6h5aXK4swSlKGUcOEGiIYb2OOu/IrDU9iwj0fD//SsA6E5ibwJxpEvhullJY4Sl4GcpAw==}
    dev: true

  /wrap-ansi@7.0.0:
    resolution: {integrity: sha512-YVGIj2kamLSTxw6NsZjoBxfSwsn0ycdesmc4p+Q21c5zPuZ1pl+NfxVdxPtdHvmNVOQ6XSYG4AUtyt/Fi7D16Q==}
    engines: {node: '>=10'}
    dependencies:
      ansi-styles: 4.3.0
      string-width: 4.2.3
      strip-ansi: 6.0.1
    dev: true

  /wrap-ansi@8.1.0:
    resolution: {integrity: sha512-si7QWI6zUMq56bESFvagtmzMdGOtoxfR+Sez11Mobfc7tm+VkUckk9bW2UeffTGVUbOksxmSw0AA2gs8g71NCQ==}
    engines: {node: '>=12'}
    dependencies:
      ansi-styles: 6.2.1
      string-width: 5.1.2
      strip-ansi: 7.1.0
    dev: true

  /wrappy@1.0.2:
    resolution: {integrity: sha512-l4Sp/DRseor9wL6EvV2+TuQn63dMkPjZ/sp9XkghTEbV9KlPS1xUsZ3u7/IQO4wxtcFB4bgpQPRcR3QCvezPcQ==}
    dev: true

  /ws@7.4.6:
    resolution: {integrity: sha512-YmhHDO4MzaDLB+M9ym/mDA5z0naX8j7SIlT8f8z+I0VtzsRbekxEutHSme7NPS2qE8StCYQNUnfWdXta/Yu85A==}
    engines: {node: '>=8.3.0'}
    peerDependencies:
      bufferutil: ^4.0.1
      utf-8-validate: ^5.0.2
    peerDependenciesMeta:
      bufferutil:
        optional: true
      utf-8-validate:
        optional: true
    dev: true

  /ws@7.5.9:
    resolution: {integrity: sha512-F+P9Jil7UiSKSkppIiD94dN07AwvFixvLIj1Og1Rl9GGMuNipJnV9JzjD6XuqmAeiswGvUmNLjr5cFuXwNS77Q==}
    engines: {node: '>=8.3.0'}
    peerDependencies:
      bufferutil: ^4.0.1
      utf-8-validate: ^5.0.2
    peerDependenciesMeta:
      bufferutil:
        optional: true
      utf-8-validate:
        optional: true
    dev: true

  /ws@8.13.0:
    resolution: {integrity: sha512-x9vcZYTrFPC7aSIbj7sRCYo7L/Xb8Iy+pW0ng0wt2vCJv7M9HOMy0UoN3rr+IFC7hb7vXoqS+P9ktyLLLhO+LA==}
    engines: {node: '>=10.0.0'}
    peerDependencies:
      bufferutil: ^4.0.1
      utf-8-validate: '>=5.0.2'
    peerDependenciesMeta:
      bufferutil:
        optional: true
      utf-8-validate:
        optional: true
    dev: true

  /ws@8.5.0:
    resolution: {integrity: sha512-BWX0SWVgLPzYwF8lTzEy1egjhS4S4OEAHfsO8o65WOVsrnSRGaSiUaa9e0ggGlkMTtBlmOpEXiie9RUcBO86qg==}
    engines: {node: '>=10.0.0'}
    peerDependencies:
      bufferutil: ^4.0.1
      utf-8-validate: ^5.0.2
    peerDependenciesMeta:
      bufferutil:
        optional: true
      utf-8-validate:
        optional: true

  /y18n@5.0.8:
    resolution: {integrity: sha512-0pfFzegeDWJHJIAmTLRP2DwHjdF5s7jo9tuztdQxAhINCdvS+3nGINqPd00AphqJR/0LhANUS6/+7SCb98YOfA==}
    engines: {node: '>=10'}
    dev: true

  /yallist@4.0.0:
    resolution: {integrity: sha512-3wdGidZyq5PB084XLES5TpOSRA3wjXAlIWMhum2kRcv/41Sn2emQ0dycQW4uZXLejwKvg6EsvbdlVL+FYEct7A==}
    dev: true

  /yargs-parser@20.2.4:
    resolution: {integrity: sha512-WOkpgNhPTlE73h4VFAFsOnomJVaovO8VqLDzy5saChRBFQFBoMYirowyW+Q9HB4HFF4Z7VZTiG3iSzJJA29yRA==}
    engines: {node: '>=10'}
    dev: true

  /yargs-unparser@2.0.0:
    resolution: {integrity: sha512-7pRTIA9Qc1caZ0bZ6RYRGbHJthJWuakf+WmHK0rVeLkNrrGhfoabBNdue6kdINI6r4if7ocq9aD/n7xwKOdzOA==}
    engines: {node: '>=10'}
    dependencies:
      camelcase: 6.3.0
      decamelize: 4.0.0
      flat: 5.0.2
      is-plain-obj: 2.1.0
    dev: true

  /yargs@16.2.0:
    resolution: {integrity: sha512-D1mvvtDG0L5ft/jGWkLpG1+m0eQxOfaBvTNELraWj22wSVUMWxZUvYgJYcKh6jGGIkJFhH4IZPQhR4TKpc8mBw==}
    engines: {node: '>=10'}
    dependencies:
      cliui: 7.0.4
      escalade: 3.1.2
      get-caller-file: 2.0.5
      require-directory: 2.1.1
      string-width: 4.2.3
      y18n: 5.0.8
      yargs-parser: 20.2.4
    dev: true

  /yn@3.1.1:
    resolution: {integrity: sha512-Ux4ygGWsu2c7isFWe8Yu1YluJmqVhxqK2cLXNQA5AcC3QfbGNpM7fu0Y8b/z16pXLnFxZYvWhd3fhBY9DLmC6Q==}
    engines: {node: '>=6'}
    dev: true

  /yocto-queue@0.1.0:
    resolution: {integrity: sha512-rVksvsnNCdJ/ohGc6xgPwyN8eheCxsiLM8mxuE/t/mOVqJewPuO1miLpTHQiRgTKCLexL4MeAFVagts7HmNZ2Q==}
    engines: {node: '>=10'}
    dev: true

  /zksync-ethers@5.4.0(ethers@5.7.2):
    resolution: {integrity: sha512-UG6czQ/xGqe7iv/Pvs3r1W/ardflSUyCZ5ZbpINNunFArxVEPVobjNLNIJjD0ZRFnEi8LGXSnBPmBnurwk4FRQ==}
    peerDependencies:
      ethers: ~5.7.0
    dependencies:
      ethers: 5.7.2
    dev: true

  /zod@3.22.4:
    resolution: {integrity: sha512-iC+8Io04lddc+mVqQ9AZ7OQ2MrUKGN+oIQyq1vemgt46jwCwLfhq7/pwnBnNXXXZb8VTVLKwp9EDkx+ryxIWmg==}
    dev: true<|MERGE_RESOLUTION|>--- conflicted
+++ resolved
@@ -1761,7 +1761,6 @@
       - typescript
     dev: true
 
-<<<<<<< HEAD
   /@typescript-eslint/utils@6.19.0(eslint@8.57.0)(typescript@5.3.3):
     resolution: {integrity: sha512-QR41YXySiuN++/dC9UArYOg4X86OAYP83OWTewpVx5ct1IZhjjgTLocj7QNxGhWoTqknsgpl7L+hGygCO+sdYw==}
     engines: {node: ^16.0.0 || >=18.0.0}
@@ -1781,8 +1780,6 @@
       - typescript
     dev: true
 
-=======
->>>>>>> ebe537b4
   /@typescript-eslint/utils@6.21.0(eslint@8.57.0)(typescript@5.3.3):
     resolution: {integrity: sha512-NfWVaC8HP9T8cbKQxHcsJBY5YE1O33+jpMwN45qzWWaPDZgLIbo12toGMWnmhvCpd3sIxkpDw3Wv1B3dYrbDQQ==}
     engines: {node: ^16.0.0 || >=18.0.0}
